--- conflicted
+++ resolved
@@ -5803,15 +5803,11 @@
 #endif
     CLI_COMMAND_DEF("version", "show version", NULL, cliVersion),
 #ifdef USE_VTX_CONTROL
-<<<<<<< HEAD
-    CLI_COMMAND_DEF("vtx", "vtx channels on switch", "<index> <aux> <band> <channel> <power> <start> <end>", cliVtx),
-=======
 #ifdef MINIMAL_CLI
     CLI_COMMAND_DEF("vtx", "vtx channels on switch", NULL, cliVtx),
 #else
-    CLI_COMMAND_DEF("vtx", "vtx channels on switch", "<index> <aux_channel> <vtx_band> <vtx_channel> <start_range> <end_range>", cliVtx),
-#endif
->>>>>>> eba58566
+    CLI_COMMAND_DEF("vtx", "vtx channels on switch", "<index> <aux_channel> <vtx_band> <vtx_channel> <vtx_power> <start_range> <end_range>", cliVtx),
+#endif
 #endif
 #ifdef USE_VTX_TABLE
     CLI_COMMAND_DEF("vtxtable", "vtx frequency able", "<band> <bandname> <bandletter> <freq> ... <freq>\r\n", cliVtxTable),
