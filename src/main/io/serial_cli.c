--- conflicted
+++ resolved
@@ -1002,11 +1002,7 @@
         channelFailsafeConfiguration = &masterConfig.rxConfig.failsafe_channel_configurations[channel];
         channelFailsafeConfigurationDefault = &defaultConfig->rxConfig.failsafe_channel_configurations[channel];
         equalsDefault = channelFailsafeConfiguration->mode == channelFailsafeConfigurationDefault->mode
-<<<<<<< HEAD
             && channelFailsafeConfiguration->step == channelFailsafeConfigurationDefault->step;
-=======
-	    && channelFailsafeConfiguration->step == channelFailsafeConfigurationDefault->step;
->>>>>>> 1a82b1c9
         requireValue = channelFailsafeConfiguration->mode == RX_FAILSAFE_MODE_SET;
         if (requireValue) {
             const char *format = "rxfail %u %c %d\r\n";
@@ -1128,15 +1124,9 @@
         mac = &masterConfig.modeActivationConditions[i];
         macDefault = &defaultConfig->modeActivationConditions[i];
         equalsDefault = mac->modeId == macDefault->modeId
-<<<<<<< HEAD
             && mac->auxChannelIndex == macDefault->auxChannelIndex
             && mac->range.startStep == macDefault->range.startStep
             && mac->range.endStep == macDefault->range.endStep;
-        cliDumpPrintf(dumpMask, equalsDefault, "aux %u %u %u %u %u\r\n",
-=======
-	    && mac->auxChannelIndex == macDefault->auxChannelIndex
-	    && mac->range.startStep == macDefault->range.startStep
-	    && mac->range.endStep == macDefault->range.endStep;
         const char *format = "aux %u %u %u %u %u\r\n";
         cliDefaultPrintf(dumpMask, equalsDefault, format,
             i,
@@ -1146,7 +1136,6 @@
             MODE_STEP_TO_CHANNEL_VALUE(macDefault->range.endStep)
         );
         cliDumpPrintf(dumpMask, equalsDefault, format,
->>>>>>> 1a82b1c9
             i,
             mac->modeId,
             mac->auxChannelIndex,
@@ -1201,21 +1190,6 @@
     serialConfig_t *serialConfig;
     serialConfig_t *serialConfigDefault;
     bool equalsDefault;
-<<<<<<< HEAD
-    for (int i = 0; i < SERIAL_PORT_COUNT; i++) {
-        serialConfig = &masterConfig.serialConfig;
-        if (!serialIsPortAvailable(serialConfig->portConfigs[i].identifier)) {
-            continue;
-        };
-        serialConfigDefault = &defaultConfig->serialConfig;
-        equalsDefault = serialConfig->portConfigs[i].identifier == serialConfigDefault->portConfigs[i].identifier
-                && serialConfig->portConfigs[i].functionMask == serialConfigDefault->portConfigs[i].functionMask
-                && serialConfig->portConfigs[i].msp_baudrateIndex == serialConfigDefault->portConfigs[i].msp_baudrateIndex
-                && serialConfig->portConfigs[i].gps_baudrateIndex == serialConfigDefault->portConfigs[i].gps_baudrateIndex
-                && serialConfig->portConfigs[i].telemetry_baudrateIndex == serialConfigDefault->portConfigs[i].telemetry_baudrateIndex
-                && serialConfig->portConfigs[i].blackbox_baudrateIndex == serialConfigDefault->portConfigs[i].blackbox_baudrateIndex;
-        cliDumpPrintf(dumpMask, equalsDefault, "serial %d %d %ld %ld %ld %ld\r\n" ,
-=======
     for (uint32_t i = 0; i < SERIAL_PORT_COUNT; i++) {
 	serialConfig = &masterConfig.serialConfig;
         if (!serialIsPortAvailable(serialConfig->portConfigs[i].identifier)) {
@@ -1238,7 +1212,6 @@
             baudRates[serialConfigDefault->portConfigs[i].blackbox_baudrateIndex]
         );
         cliDumpPrintf(dumpMask, equalsDefault, format,
->>>>>>> 1a82b1c9
             serialConfig->portConfigs[i].identifier,
             serialConfig->portConfigs[i].functionMask,
             baudRates[serialConfig->portConfigs[i].msp_baudrateIndex],
@@ -1614,9 +1587,6 @@
         channelRangeConfigurationDefault = &defaultConfig->rxConfig.channelRanges[i];
         equalsDefault = channelRangeConfiguration->min == channelRangeConfigurationDefault->min
             && channelRangeConfiguration->max == channelRangeConfigurationDefault->max;
-<<<<<<< HEAD
-        cliDumpPrintf(dumpMask, equalsDefault, "rxrange %u %u %u\r\n", i, channelRangeConfiguration->min, channelRangeConfiguration->max);
-=======
         const char *format = "rxrange %u %u %u\r\n";
         cliDefaultPrintf(dumpMask, equalsDefault, format,
             i,
@@ -1628,7 +1598,6 @@
             channelRangeConfiguration->min,
             channelRangeConfiguration->max
         );
->>>>>>> 1a82b1c9
     }
 }
 
@@ -1724,13 +1693,8 @@
         color = &masterConfig.colors[i];
         colorDefault = &defaultConfig->colors[i];
         equalsDefault = color->h == colorDefault->h
-<<<<<<< HEAD
             && color->s == colorDefault->s
             && color->v == colorDefault->v;
-        cliDumpPrintf(dumpMask, equalsDefault, "color %u %d,%u,%u\r\n",
-=======
-	    && color->s == colorDefault->s
-	    && color->v == colorDefault->v;
         const char *format = "color %u %d,%u,%u\r\n";
         cliDefaultPrintf(dumpMask, equalsDefault, format,
             i,
@@ -1739,7 +1703,6 @@
             colorDefault->v
         );
         cliDumpPrintf(dumpMask, equalsDefault, format,
->>>>>>> 1a82b1c9
             i,
             color->h,
             color->s,
@@ -2275,15 +2238,9 @@
         cacDefault = &defaultConfig->vtxChannelActivationConditions[i];
         equalsDefault = cac->auxChannelIndex == cacDefault->auxChannelIndex
             && cac->band == cacDefault->band
-<<<<<<< HEAD
             && cac->channel == cacDefault->channel
             && cac->range.startStep == cacDefault->range.startStep
             && cac->range.endStep == cacDefault->range.endStep;
-        cliDumpPrintf(dumpMask, equalsDefault, "vtx %u %u %u %u %u %u\r\n",
-=======
-	    && cac->channel == cacDefault->channel
-	    && cac->range.startStep == cacDefault->range.startStep
-	    && cac->range.endStep == cacDefault->range.endStep;
         const char *format = "vtx %u %u %u %u %u %u\r\n";
         cliDefaultPrintf(dumpMask, equalsDefault, format,
             i,
@@ -2294,7 +2251,6 @@
             MODE_STEP_TO_CHANNEL_VALUE(cacDefault->range.endStep)
         );
         cliDumpPrintf(dumpMask, equalsDefault, format,
->>>>>>> 1a82b1c9
             i,
             cac->auxChannelIndex,
             cac->band,
@@ -2745,36 +2701,17 @@
         printMotorMix(dumpMask, &defaultConfig);
 
 #ifdef USE_SERVOS
+#ifndef CLI_MINIMAL_VERBOSITY
         cliPrint("\r\n# servo\r\n");
+#endif
 		printServo(dumpMask, &defaultConfig);
 
+#ifndef CLI_MINIMAL_VERBOSITY
         cliPrint("\r\n# servo mix\r\n");
+#endif
         // print custom servo mixer if exists
         cliDumpPrintf(dumpMask, masterConfig.customServoMixer[0].rate == 0, "smix reset\r\n\r\n");
 		printServoMix(dumpMask, &defaultConfig);
-
-<<<<<<< HEAD
-            equalsDefault = masterConfig.customServoMixer[i].targetChannel == defaultConfig.customServoMixer[i].targetChannel
-                && masterConfig.customServoMixer[i].inputSource == defaultConfig.customServoMixer[i].inputSource
-                && masterConfig.customServoMixer[i].rate == defaultConfig.customServoMixer[i].rate
-                && masterConfig.customServoMixer[i].speed == defaultConfig.customServoMixer[i].speed
-                && masterConfig.customServoMixer[i].min == defaultConfig.customServoMixer[i].min
-                && masterConfig.customServoMixer[i].max == defaultConfig.customServoMixer[i].max
-                && masterConfig.customServoMixer[i].box == masterConfig.customServoMixer[i].box;
-
-            cliDumpPrintf(dumpMask, equalsDefault,"smix %d %d %d %d %d %d %d %d\r\n",
-                i,
-                masterConfig.customServoMixer[i].targetChannel,
-                masterConfig.customServoMixer[i].inputSource,
-                masterConfig.customServoMixer[i].rate,
-                masterConfig.customServoMixer[i].speed,
-                masterConfig.customServoMixer[i].min,
-                masterConfig.customServoMixer[i].max,
-                masterConfig.customServoMixer[i].box
-            );
-        }
-=======
->>>>>>> 1a82b1c9
 #endif
 #endif
 
@@ -2792,18 +2729,8 @@
 
 #ifndef CLI_MINIMAL_VERBOSITY
         cliPrint("\r\n# map\r\n");
-<<<<<<< HEAD
-        equalsDefault = true;
-        for (i = 0; i < MAX_MAPPABLE_RX_INPUTS; i++) {
-            buf[masterConfig.rxConfig.rcmap[i]] = rcChannelLetters[i];
-            equalsDefault = equalsDefault && (masterConfig.rxConfig.rcmap[i] == defaultConfig.rxConfig.rcmap[i]);
-        }
-        buf[i] = '\0';
-        cliDumpPrintf(dumpMask, equalsDefault, "map %s\r\n", buf);
-=======
 #endif
 		printMap(dumpMask, &defaultConfig);
->>>>>>> 1a82b1c9
 
 #ifndef CLI_MINIMAL_VERBOSITY
         cliPrint("\r\n# serial\r\n");
@@ -2872,12 +2799,7 @@
                 cliDumpProfile(profileCount, dumpMask, &defaultConfig);
 
                 uint8_t currentRateIndex = currentProfile->activeRateProfile;
-<<<<<<< HEAD
-                uint8_t rateCount;
-                for (rateCount = 0; rateCount < MAX_RATEPROFILES; rateCount++) {
-=======
-                for (uint32_t rateCount=0; rateCount<MAX_RATEPROFILES; rateCount++)
->>>>>>> 1a82b1c9
+                for (uint32_t rateCount = 0; rateCount<MAX_RATEPROFILES; rateCount++) {
                     cliDumpRateProfile(rateCount, dumpMask, &defaultConfig);
                 }
 
@@ -3002,38 +2924,6 @@
     }
 }
 
-<<<<<<< HEAD
-static void cliMap(char *cmdline)
-{
-    uint32_t len;
-    uint32_t i;
-    char out[9];
-
-    len = strlen(cmdline);
-
-    if (len == 8) {
-        // uppercase it
-        for (i = 0; i < 8; i++) {
-            cmdline[i] = toupper((unsigned char)cmdline[i]);
-        }
-        for (i = 0; i < 8; i++) {
-            if (strchr(rcChannelLetters, cmdline[i]) && !strchr(cmdline + i + 1, cmdline[i]))
-                continue;
-            cliShowParseError();
-            return;
-        }
-        parseRcChannels(cmdline, &masterConfig.rxConfig);
-    }
-    cliPrint("Map: ");
-    for (i = 0; i < 8; i++) {
-        out[masterConfig.rxConfig.rcmap[i]] = rcChannelLetters[i];
-    }
-    out[i] = '\0';
-    cliPrintf("%s\r\n", out);
-}
-
-=======
->>>>>>> 1a82b1c9
 #ifndef USE_QUAD_MIXER_ONLY
 static void cliMixer(char *cmdline)
 {
@@ -3241,17 +3131,9 @@
         tfp_format(cliWriter, cliPutp, format, va);
         va_end(va);
 
-<<<<<<< HEAD
-        return true;
-=======
-#ifdef USE_SLOW_SERIAL_CLI
-        delay(1);
-#endif
-
         return true;
     } else {
         return false;
->>>>>>> 1a82b1c9
     }
 }
 
@@ -3264,10 +3146,6 @@
         va_start(va, format);
         tfp_format(cliWriter, cliPutp, format, va);
         va_end(va);
-
-#ifdef USE_SLOW_SERIAL_CLI
-        delay(1);
-#endif
 
         return true;
     } else {
