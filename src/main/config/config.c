/*
 * This file is part of Cleanflight.
 *
 * Cleanflight is free software: you can redistribute it and/or modify
 * it under the terms of the GNU General Public License as published by
 * the Free Software Foundation, either version 3 of the License, or
 * (at your option) any later version.
 *
 * Cleanflight is distributed in the hope that it will be useful,
 * but WITHOUT ANY WARRANTY; without even the implied warranty of
 * MERCHANTABILITY or FITNESS FOR A PARTICULAR PURPOSE.  See the
 * GNU General Public License for more details.
 *
 * You should have received a copy of the GNU General Public License
 * along with Cleanflight.  If not, see <http://www.gnu.org/licenses/>.
 */

#include <stdbool.h>
#include <stdint.h>
#include <string.h>

#include "platform.h"

#include "build/build_config.h"

#include "blackbox/blackbox_io.h"

#include "common/color.h"
#include "common/axis.h"
#include "common/maths.h"
#include "common/filter.h"

#include "drivers/system.h"
#include "drivers/rx_spi.h"
#include "drivers/pwm_output.h"
#include "drivers/serial.h"

#include "sensors/sensors.h"
#include "sensors/gyro.h"
#include "sensors/compass.h"
#include "sensors/acceleration.h"
#include "sensors/barometer.h"
#include "sensors/battery.h"
#include "sensors/boardalignment.h"
#include "sensors/pitotmeter.h"

#include "io/beeper.h"
#include "io/serial.h"
#include "io/gimbal.h"
#include "io/motors.h"
#include "io/servos.h"
#include "fc/rc_controls.h"
#include "fc/rc_curves.h"
#include "io/ledstrip.h"
#include "io/gps.h"
#include "io/osd.h"

#include "rx/rx.h"
#include "rx/rx_spi.h"

#include "telemetry/telemetry.h"

#include "flight/mixer.h"
#include "flight/servos.h"
#include "flight/pid.h"
#include "flight/imu.h"
#include "flight/failsafe.h"
#include "flight/navigation_rewrite.h"

#include "fc/runtime_config.h"

#include "config/config.h"
#include "config/config_eeprom.h"
#include "config/config_profile.h"
#include "config/config_master.h"
#include "config/feature.h"

#ifndef DEFAULT_RX_FEATURE
#define DEFAULT_RX_FEATURE FEATURE_RX_PARALLEL_PWM
#endif
#ifndef RX_SPI_DEFAULT_PROTOCOL
#define RX_SPI_DEFAULT_PROTOCOL 0
#endif

#define BRUSHED_MOTORS_PWM_RATE 16000
#define BRUSHLESS_MOTORS_PWM_RATE 400


master_t masterConfig;                 // master config struct with data independent from profiles
profile_t *currentProfile;

static uint8_t currentControlRateProfileIndex = 0;
controlRateConfig_t *currentControlRateProfile;


static void resetAccelerometerTrims(flightDynamicsTrims_t * accZero, flightDynamicsTrims_t * accGain)
{
    accZero->values.pitch = 0;
    accZero->values.roll = 0;
    accZero->values.yaw = 0;

    accGain->values.pitch = 4096;
    accGain->values.roll = 4096;
    accGain->values.yaw = 4096;
}

void resetPidProfile(pidProfile_t *pidProfile)
{
    pidProfile->P8[ROLL] = 40;
    pidProfile->I8[ROLL] = 30;
    pidProfile->D8[ROLL] = 23;
    pidProfile->P8[PITCH] = 40;
    pidProfile->I8[PITCH] = 30;
    pidProfile->D8[PITCH] = 23;
    pidProfile->P8[YAW] = 85;
    pidProfile->I8[YAW] = 45;
    pidProfile->D8[YAW] = 0;        // not used
    pidProfile->P8[PIDALT] = 50;    // NAV_POS_Z_P * 100
    pidProfile->I8[PIDALT] = 0;     // not used
    pidProfile->D8[PIDALT] = 0;     // not used
    pidProfile->P8[PIDPOS] = 65;    // NAV_POS_XY_P * 100
    pidProfile->I8[PIDPOS] = 120;   // posDecelerationTime * 100
    pidProfile->D8[PIDPOS] = 10;    // posResponseExpo * 100
    pidProfile->P8[PIDPOSR] = 180;  // NAV_VEL_XY_P * 100
    pidProfile->I8[PIDPOSR] = 15;   // NAV_VEL_XY_I * 100
    pidProfile->D8[PIDPOSR] = 100;  // NAV_VEL_XY_D * 100
    pidProfile->P8[PIDNAVR] = 10;   // FW_NAV_P * 100
    pidProfile->I8[PIDNAVR] = 5;    // FW_NAV_I * 100
    pidProfile->D8[PIDNAVR] = 8;    // FW_NAV_D * 100
    pidProfile->P8[PIDLEVEL] = 20;  // Self-level strength
    pidProfile->I8[PIDLEVEL] = 15;  // Self-leveing low-pass frequency (0 - disabled)
    pidProfile->D8[PIDLEVEL] = 75;  // 75% horizon strength
    pidProfile->P8[PIDMAG] = 60;
    pidProfile->P8[PIDVEL] = 100;   // NAV_VEL_Z_P * 100
    pidProfile->I8[PIDVEL] = 50;    // NAV_VEL_Z_I * 100
    pidProfile->D8[PIDVEL] = 10;    // NAV_VEL_Z_D * 100

    pidProfile->acc_soft_lpf_hz = 15;
    pidProfile->gyro_soft_lpf_hz = 60;
    pidProfile->dterm_lpf_hz = 40;
    pidProfile->yaw_lpf_hz = 30;

    pidProfile->rollPitchItermIgnoreRate = 200;     // dps
    pidProfile->yawItermIgnoreRate = 50;            // dps

    pidProfile->axisAccelerationLimitYaw = 10000;       // dps/s
    pidProfile->axisAccelerationLimitRollPitch = 0;     // dps/s

    pidProfile->yaw_p_limit = YAW_P_LIMIT_DEFAULT;
    pidProfile->mag_hold_rate_limit = MAG_HOLD_RATE_LIMIT_DEFAULT;

    pidProfile->max_angle_inclination[FD_ROLL] = 300;    // 30 degrees
    pidProfile->max_angle_inclination[FD_PITCH] = 300;    // 30 degrees
#ifdef USE_SERVOS
    pidProfile->fixedWingItermThrowLimit = FW_ITERM_THROW_LIMIT_DEFAULT;
#endif

}

#ifdef NAV
void resetNavConfig(navConfig_t * navConfig)
{
    // Navigation flags
    navConfig->general.flags.use_thr_mid_for_althold = 0;
    navConfig->general.flags.extra_arming_safety = 1;
    navConfig->general.flags.user_control_mode = NAV_GPS_ATTI;
    navConfig->general.flags.rth_alt_control_mode = NAV_RTH_AT_LEAST_ALT;
    navConfig->general.flags.rth_climb_first = 1;                         // Climb first, turn after reaching safe altitude
    navConfig->general.flags.rth_tail_first = 0;
    navConfig->general.flags.disarm_on_landing = 0;

    // Inertial position estimator parameters
#if defined(NAV_AUTO_MAG_DECLINATION)
    navConfig->estimation.automatic_mag_declination = 1;
#endif
    navConfig->estimation.gps_min_sats = 6;
    navConfig->estimation.gps_delay_ms = 200;
    navConfig->estimation.accz_unarmed_cal = 1;
    navConfig->estimation.use_gps_velned = 1;         // "Disabled" is mandatory with gps_dyn_model = Pedestrian

    navConfig->estimation.w_z_baro_p = 0.35f;

    navConfig->estimation.w_z_gps_p = 0.2f;
    navConfig->estimation.w_z_gps_v = 0.5f;

    navConfig->estimation.w_xy_gps_p = 1.0f;
    navConfig->estimation.w_xy_gps_v = 2.0f;

    navConfig->estimation.w_z_res_v = 0.5f;
    navConfig->estimation.w_xy_res_v = 0.5f;

    navConfig->estimation.w_acc_bias = 0.01f;

    navConfig->estimation.max_eph_epv = 1000.0f;
    navConfig->estimation.baro_epv = 100.0f;

    // General navigation parameters
    navConfig->general.pos_failure_timeout = 5;     // 5 sec
    navConfig->general.waypoint_radius = 100;       // 2m diameter
    navConfig->general.max_speed = 300;             // 3 m/s = 10.8 km/h
    navConfig->general.max_climb_rate = 500;        // 5 m/s
    navConfig->general.max_manual_speed = 500;
    navConfig->general.max_manual_climb_rate = 200;
    navConfig->general.land_descent_rate = 200;     // 2 m/s
    navConfig->general.land_slowdown_minalt = 500;  // 5 meters of altitude
    navConfig->general.land_slowdown_maxalt = 2000; // 20 meters of altitude
    navConfig->general.emerg_descent_rate = 500;    // 5 m/s
    navConfig->general.min_rth_distance = 500;      // If closer than 5m - land immediately
    navConfig->general.rth_altitude = 1000;         // 10m

    // MC-specific
    navConfig->mc.max_bank_angle = 30;      // 30 deg
    navConfig->mc.hover_throttle = 1500;
    navConfig->mc.auto_disarm_delay = 2000;

    // Fixed wing
    navConfig->fw.max_bank_angle = 20;      // 30 deg
    navConfig->fw.max_climb_angle = 20;
    navConfig->fw.max_dive_angle = 15;
    navConfig->fw.cruise_throttle = 1400;
    navConfig->fw.max_throttle = 1700;
    navConfig->fw.min_throttle = 1200;
    navConfig->fw.pitch_to_throttle = 10;   // pwm units per degree of pitch (10pwm units ~ 1% throttle)
    navConfig->fw.roll_to_pitch = 75;       // percent of coupling
    navConfig->fw.loiter_radius = 5000;     // 50m

    // Fixed wing launch
    navConfig->fw.launch_velocity_thresh = 300;         // 3 m/s
    navConfig->fw.launch_accel_thresh = 1.9f * 981;     // cm/s/s (1.9*G)
    navConfig->fw.launch_time_thresh = 40;              // 40ms
    navConfig->fw.launch_throttle = 1700;
    navConfig->fw.launch_motor_timer = 500;             // ms
    navConfig->fw.launch_timeout = 5000;                // ms, timeout for launch procedure
    navConfig->fw.launch_climb_angle = 10;              // 10 deg
}

void validateNavConfig(navConfig_t * navConfig)
{
    // Make sure minAlt is not more than maxAlt, maxAlt cannot be set lower than 500.
    navConfig->general.land_slowdown_minalt = MIN(navConfig->general.land_slowdown_minalt, navConfig->general.land_slowdown_maxalt - 100);
}
#endif

void resetBarometerConfig(barometerConfig_t *barometerConfig)
{
    barometerConfig->use_median_filtering = 1;
}

void resetPitotmeterConfig(pitotmeterConfig_t *pitotmeterConfig)
{
    pitotmeterConfig->use_median_filtering = 1;
    pitotmeterConfig->pitot_noise_lpf = 0.6f;
    pitotmeterConfig->pitot_scale = 1.00f;
}

void resetMotorConfig(motorConfig_t *motorConfig)
{
#ifdef BRUSHED_MOTORS
    motorConfig->minthrottle = 1000;
    motorConfig->motorPwmProtocol = PWM_TYPE_BRUSHED;
    motorConfig->motorPwmRate = BRUSHED_MOTORS_PWM_RATE;
#else
    motorConfig->minthrottle = 1150;
    motorConfig->motorPwmProtocol = PWM_TYPE_STANDARD;
    motorConfig->motorPwmRate = BRUSHLESS_MOTORS_PWM_RATE;
#endif
    motorConfig->maxthrottle = 1850;
    motorConfig->mincommand = 1000;

}

#ifdef USE_SERVOS
void resetServoConfig(servoConfig_t *servoConfig)
{
    servoConfig->servoCenterPulse = 1500;
    servoConfig->servoPwmRate = 50;
}
#endif

void resetFlight3DConfig(flight3DConfig_t *flight3DConfig)
{
    flight3DConfig->deadband3d_low = 1406;
    flight3DConfig->deadband3d_high = 1514;
    flight3DConfig->neutral3d = 1460;
    flight3DConfig->deadband3d_throttle = 50;
}

#ifdef TELEMETRY
void resetTelemetryConfig(telemetryConfig_t *telemetryConfig)
{
#if defined(STM32F303xC)
    telemetryConfig->telemetry_inversion = 1;
#else
    telemetryConfig->telemetry_inversion = 0;
#endif
    telemetryConfig->telemetry_switch = 0;
    telemetryConfig->gpsNoFixLatitude = 0;
    telemetryConfig->gpsNoFixLongitude = 0;
    telemetryConfig->frsky_coordinate_format = FRSKY_FORMAT_DMS;
    telemetryConfig->frsky_unit = FRSKY_UNIT_METRICS;
    telemetryConfig->frsky_vfas_precision = 0;
    telemetryConfig->frsky_vfas_cell_voltage = 0;
    telemetryConfig->hottAlarmSoundInterval = 5;
#ifdef TELEMETRY_SMARTPORT
    telemetryConfig->smartportUartUnidirectional = 0;
#endif
}
#endif

void resetBatteryConfig(batteryConfig_t *batteryConfig)
{
    batteryConfig->vbatscale = VBAT_SCALE_DEFAULT;
    batteryConfig->vbatresdivval = VBAT_RESDIVVAL_DEFAULT;
    batteryConfig->vbatresdivmultiplier = VBAT_RESDIVMULTIPLIER_DEFAULT;
    batteryConfig->vbatmaxcellvoltage = 43;
    batteryConfig->vbatmincellvoltage = 33;
    batteryConfig->vbatwarningcellvoltage = 35;
    batteryConfig->currentMeterOffset = 0;
    batteryConfig->currentMeterScale = 400; // for Allegro ACS758LCB-100U (40mV/A)
    batteryConfig->batteryCapacity = 0;
    batteryConfig->currentMeterType = CURRENT_SENSOR_ADC;
}

#ifdef SWAP_SERIAL_PORT_0_AND_1_DEFAULTS
#define FIRST_PORT_INDEX 1
#define SECOND_PORT_INDEX 0
#else
#define FIRST_PORT_INDEX 0
#define SECOND_PORT_INDEX 1
#endif

void resetSerialConfig(serialConfig_t *serialConfig)
{
    uint8_t index;
    memset(serialConfig, 0, sizeof(serialConfig_t));

    for (index = 0; index < SERIAL_PORT_COUNT; index++) {
        serialConfig->portConfigs[index].identifier = serialPortIdentifiers[index];
        serialConfig->portConfigs[index].msp_baudrateIndex = BAUD_115200;
        serialConfig->portConfigs[index].gps_baudrateIndex = BAUD_38400;
        serialConfig->portConfigs[index].telemetry_baudrateIndex = BAUD_AUTO;
        serialConfig->portConfigs[index].blackbox_baudrateIndex = BAUD_115200;
    }

    serialConfig->portConfigs[0].functionMask = FUNCTION_MSP;

#ifdef CC3D
    // This allows MSP connection via USART & VCP so the board can be reconfigured.
    serialConfig->portConfigs[1].functionMask = FUNCTION_MSP;
#endif

    serialConfig->reboot_character = 'R';
}

static void resetControlRateConfig(controlRateConfig_t *controlRateConfig) {
    controlRateConfig->rcExpo8 = 70;
    controlRateConfig->thrMid8 = 50;
    controlRateConfig->thrExpo8 = 0;
    controlRateConfig->dynThrPID = 0;
    controlRateConfig->rcYawExpo8 = 20;
    controlRateConfig->tpa_breakpoint = 1500;

    for (uint8_t axis = 0; axis < FLIGHT_DYNAMICS_INDEX_COUNT; axis++) {
        if (axis == FD_YAW) {
            controlRateConfig->rates[axis] = CONTROL_RATE_CONFIG_YAW_RATE_DEFAULT;
        } else {
            controlRateConfig->rates[axis] = CONTROL_RATE_CONFIG_ROLL_PITCH_RATE_DEFAULT;
        }
    }

}

void resetRcControlsConfig(rcControlsConfig_t *rcControlsConfig) {
    rcControlsConfig->deadband = 5;
    rcControlsConfig->yaw_deadband = 5;
    rcControlsConfig->pos_hold_deadband = 20;
    rcControlsConfig->alt_hold_deadband = 50;
}

static void resetMixerConfig(mixerConfig_t *mixerConfig)
{
    mixerConfig->yaw_motor_direction = 1;
    mixerConfig->yaw_jump_prevention_limit = 200;
}

#ifdef USE_SERVOS
static void resetServoMixerConfig(servoMixerConfig_t *servoMixerConfig)
{
    servoMixerConfig->tri_unarmed_servo = 1;
    servoMixerConfig->servo_lowpass_freq = 400;
    servoMixerConfig->servo_lowpass_enable = 0;
}
#endif

#ifdef ASYNC_GYRO_PROCESSING
uint32_t getPidUpdateRate(void) {
    if (masterConfig.asyncMode == ASYNC_MODE_NONE) {
        return getGyroUpdateRate();
    } else {
        return gyroConfig()->looptime;
    }
}

uint32_t getGyroUpdateRate(void) {
    return gyro.targetLooptime;
}

uint16_t getAccUpdateRate(void) {
    if (masterConfig.asyncMode == ASYNC_MODE_ALL) {
        return 1000000 / masterConfig.accTaskFrequency;
    } else {
        return getPidUpdateRate();
    }
}

uint16_t getAttitudeUpdateRate(void) {
    if (masterConfig.asyncMode == ASYNC_MODE_ALL) {
        return 1000000 / masterConfig.attitudeTaskFrequency;
    } else {
        return getPidUpdateRate();
    }
}

uint8_t getAsyncMode(void) {
    return masterConfig.asyncMode;
}
#endif

uint8_t getCurrentProfile(void)
{
    return masterConfig.current_profile_index;
}

void setProfile(uint8_t profileIndex)
{
    currentProfile = &masterConfig.profile[profileIndex];
}

uint8_t getCurrentControlRateProfile(void)
{
    return currentControlRateProfileIndex;
}

controlRateConfig_t *getControlRateConfig(uint8_t profileIndex) {
    return &masterConfig.controlRateProfiles[profileIndex];
}

void setControlRateProfile(uint8_t profileIndex)
{
    currentControlRateProfileIndex = profileIndex;
    currentControlRateProfile = &masterConfig.controlRateProfiles[profileIndex];
}

uint16_t getCurrentMinthrottle(void)
{
    return motorConfig()->minthrottle;
}

// Default settings
void createDefaultConfig(master_t *config)
{
    // Clear all configuration
    memset(config, 0, sizeof(master_t));

    config->version = EEPROM_CONF_VERSION;
    config->mixerConfig.mixerMode = MIXER_QUADX;

    uint32_t *featuresPtr = &config->enabledFeatures;
    intFeatureClearAll(featuresPtr);
    intFeatureSet(DEFAULT_RX_FEATURE | FEATURE_FAILSAFE , featuresPtr);
#ifdef DEFAULT_FEATURES
    intFeatureSet(DEFAULT_FEATURES, featuresPtr);
#endif

#ifdef OSD
    intFeatureSet(FEATURE_OSD, featuresPtr);
    osdResetConfig(&config->osdProfile);
#endif

#ifdef BOARD_HAS_VOLTAGE_DIVIDER
    // only enable the VBAT feature by default if the board has a voltage divider otherwise
    // the user may see incorrect readings and unexpected issues with pin mappings may occur.
    intFeatureSet(FEATURE_VBAT, featuresPtr);
#endif

    // global settings
    config->current_profile_index = 0;     // default profile
    config->imuConfig.dcm_kp_acc = 2500;             // 0.25 * 10000
    config->imuConfig.dcm_ki_acc = 50;               // 0.005 * 10000
    config->imuConfig.dcm_kp_mag = 10000;            // 1.00 * 10000
    config->imuConfig.dcm_ki_mag = 0;                // 0.00 * 10000
    config->imuConfig.small_angle = 25;
    config->gyroConfig.gyro_lpf = 3;                  // INV_FILTER_42HZ, In case of ST gyro, will default to 32Hz instead

    resetAccelerometerTrims(&config->accelerometerConfig.accZero, &config->accelerometerConfig.accGain);

    config->gyroConfig.gyro_align = ALIGN_DEFAULT;
    config->accelerometerConfig.acc_align = ALIGN_DEFAULT;
    config->compassConfig.mag_align = ALIGN_DEFAULT;

    config->boardAlignment.rollDeciDegrees = 0;
    config->boardAlignment.pitchDeciDegrees = 0;
    config->boardAlignment.yawDeciDegrees = 0;

    config->gyroConfig.gyroMovementCalibrationThreshold = 32;

    config->accelerometerConfig.acc_hardware = ACC_AUTODETECT;     // default/autodetect

#ifdef MAG
    config->compassConfig.mag_hardware = MAG_AUTODETECT;
#else
    config->compassConfig.mag_hardware = MAG_NONE;
#endif

#ifdef BARO
    config->barometerConfig.baro_hardware = BARO_AUTODETECT;
#else
    config->barometerConfig.baro_hardware = BARO_NONE;
#endif

#ifdef PITOT
    config->pitotmeterConfig.pitot_hardware = PITOT_AUTODETECT;
#else
    config->pitotmeterConfig.pitot_hardware = PITOT_NONE;
#endif

    resetBatteryConfig(&config->batteryConfig);

#ifdef TELEMETRY
    resetTelemetryConfig(&config->telemetryConfig);
#endif

#ifdef SERIALRX_PROVIDER
    config->rxConfig.serialrx_provider = SERIALRX_PROVIDER;
#else
    config->rxConfig.serialrx_provider = 0;
#endif
    config->rxConfig.rx_spi_protocol = RX_SPI_DEFAULT_PROTOCOL;
    config->rxConfig.spektrum_sat_bind = 0;
    config->rxConfig.midrc = 1500;
    config->rxConfig.mincheck = 1100;
    config->rxConfig.maxcheck = 1900;
    config->rxConfig.rx_min_usec = 885;          // any of first 4 channels below this value will trigger rx loss detection
    config->rxConfig.rx_max_usec = 2115;         // any of first 4 channels above this value will trigger rx loss detection

    for (int i = 0; i < MAX_SUPPORTED_RC_CHANNEL_COUNT; i++) {
        rxFailsafeChannelConfiguration_t *channelFailsafeConfiguration = &config->rxConfig.failsafe_channel_configurations[i];
        if (i < NON_AUX_CHANNEL_COUNT) {
            channelFailsafeConfiguration->mode = (i == THROTTLE) ? RX_FAILSAFE_MODE_HOLD : RX_FAILSAFE_MODE_AUTO;
        }
        else {
            channelFailsafeConfiguration->mode = RX_FAILSAFE_MODE_HOLD;
        }

        channelFailsafeConfiguration->step = (i == THROTTLE) ? CHANNEL_VALUE_TO_RXFAIL_STEP(config->rxConfig.rx_min_usec) : CHANNEL_VALUE_TO_RXFAIL_STEP(config->rxConfig.midrc);
    }

    config->rxConfig.rssi_channel = 0;
    config->rxConfig.rssi_scale = RSSI_SCALE_DEFAULT;
    config->rxConfig.rssi_ppm_invert = 0;
    config->rxConfig.rcSmoothing = 1;

    resetAllRxChannelRangeConfigurations(config->rxConfig.channelRanges);

    config->inputFilteringMode = INPUT_FILTERING_DISABLED;

    config->armingConfig.disarm_kill_switch = 1;
    config->armingConfig.auto_disarm_delay = 5;

    resetMixerConfig(&config->mixerConfig);
#ifdef USE_SERVOS
    resetServoMixerConfig(&config->servoMixerConfig);
    resetServoConfig(&config->servoConfig);
#endif

    resetMotorConfig(&config->motorConfig);
    resetFlight3DConfig(&config->flight3DConfig);

#ifdef GPS
    // gps/nav stuff
    config->gpsConfig.provider = GPS_UBLOX;
    config->gpsConfig.sbasMode = SBAS_NONE;
    config->gpsConfig.autoConfig = GPS_AUTOCONFIG_ON;
    config->gpsConfig.autoBaud = GPS_AUTOBAUD_ON;
    config->gpsConfig.dynModel = GPS_DYNMODEL_AIR_1G;
#endif

#ifdef NAV
    resetNavConfig(&config->navConfig);
#endif

    resetSerialConfig(&config->serialConfig);

    config->gyroConfig.looptime = 2000;
    config->i2c_overclock = 0;
    config->gyroConfig.gyroSync = 0;
    config->gyroConfig.gyroSyncDenominator = 2;

#ifdef ASYNC_GYRO_PROCESSING
    config->accTaskFrequency = ACC_TASK_FREQUENCY_DEFAULT;
    config->attitudeTaskFrequency = ATTITUDE_TASK_FREQUENCY_DEFAULT;
    config->asyncMode = ASYNC_MODE_NONE;
#endif

    resetPidProfile(&config->profile[0].pidProfile);

    resetControlRateConfig(&config->controlRateProfiles[0]);

    // for (int i = 0; i < CHECKBOXITEMS; i++)
    //     cfg.activate[i] = 0;

    config->compassConfig.mag_declination = 0;

    config->profile[0].modeActivationOperator = MODE_OPERATOR_OR; // default is to OR multiple-channel mode activation conditions

    resetBarometerConfig(&config->barometerConfig);
    resetPitotmeterConfig(&config->pitotmeterConfig);

    // Radio
#ifdef RX_CHANNELS_TAER
    parseRcChannels("TAER1234", &config->rxConfig);
#else
    parseRcChannels("AETR1234", &config->rxConfig);
#endif

    resetRcControlsConfig(&config->profile[0].rcControlsConfig);

    config->profile[0].throttle_tilt_compensation_strength = 0;      // 0-100, 0 - disabled

    // Failsafe Variables
    config->failsafeConfig.failsafe_delay = 5;               // 0.5 sec
    config->failsafeConfig.failsafe_recovery_delay = 5;      // 0.5 seconds (plus 200ms explicit delay)
    config->failsafeConfig.failsafe_off_delay = 200;         // 20sec
    config->failsafeConfig.failsafe_throttle = 1000;         // default throttle off.
    config->failsafeConfig.failsafe_kill_switch = 0;         // default failsafe switch action is identical to rc link loss
    config->failsafeConfig.failsafe_throttle_low_delay = 100;// default throttle low delay for "just disarm" on failsafe condition
    config->failsafeConfig.failsafe_procedure = 0;           // default full failsafe procedure is 0: auto-landing, 1: drop, 2 : RTH

#ifdef USE_SERVOS
    // servos
    for (int i = 0; i < MAX_SUPPORTED_SERVOS; i++) {
        config->profile[0].servoConf[i].min = DEFAULT_SERVO_MIN;
        config->profile[0].servoConf[i].max = DEFAULT_SERVO_MAX;
        config->profile[0].servoConf[i].middle = DEFAULT_SERVO_MIDDLE;
        config->profile[0].servoConf[i].rate = 100;
        config->profile[0].servoConf[i].angleAtMin = DEFAULT_SERVO_MIN_ANGLE;
        config->profile[0].servoConf[i].angleAtMax = DEFAULT_SERVO_MAX_ANGLE;
        config->profile[0].servoConf[i].forwardFromChannel = CHANNEL_FORWARDING_DISABLED;
    }

    // gimbal
    config->profile[0].gimbalConfig.mode = GIMBAL_MODE_NORMAL;

    config->profile[0].flaperon_throw_offset = FLAPERON_THROW_DEFAULT;
    config->profile[0].flaperon_throw_inverted = 0;

#endif

    // custom mixer. clear by defaults.
    for (int i = 0; i < MAX_SUPPORTED_MOTORS; i++) {
        config->customMotorMixer[i].throttle = 0.0f;
    }

#ifdef LED_STRIP
<<<<<<< HEAD
    applyDefaultColors(config->colors);
    applyDefaultLedStripConfig(config->ledConfigs);
    applyDefaultModeColors(config->modeColors);
    applyDefaultSpecialColors(&(config->specialColors));
    config->ledstrip_visual_beeper = 0;
=======
    applyDefaultColors(ledStripConfig()->colors);
    applyDefaultLedStripConfig(ledStripConfig()->ledConfigs);
    applyDefaultModeColors(ledStripConfig()->modeColors);
    applyDefaultSpecialColors(&(ledStripConfig()->specialColors));
    ledStripConfig()->ledstrip_visual_beeper = 0;
>>>>>>> 716a4893
#endif

#ifdef BLACKBOX
#ifdef ENABLE_BLACKBOX_LOGGING_ON_SPIFLASH_BY_DEFAULT
    featureSet(FEATURE_BLACKBOX);
    config->blackboxConfig.device = BLACKBOX_DEVICE_FLASH;
#else
    config->blackboxConfig.device = BLACKBOX_DEVICE_SERIAL;
#endif
    config->blackboxConfig.rate_num = 1;
    config->blackboxConfig.rate_denom = 1;
#endif

    // alternative defaults settings for ALIENFLIGHTF1 and ALIENFLIGHTF3 targets
#ifdef ALIENFLIGHTF1
#ifdef ALIENFLIGHTF3
    config->serialConfig.portConfigs[2].functionMask = FUNCTION_RX_SERIAL;
    config->batteryConfig.vbatscale = 20;
#else
    config->serialConfig.portConfigs[1].functionMask = FUNCTION_RX_SERIAL;
#endif
    config->rxConfig.spektrum_sat_bind = 5;
    config->motorConfig.minthrottle = 1000;
    config->motorConfig.maxthrottle = 2000;
    config->motorConfig.motorPwmRate = 32000;
    config->looptime = 2000;
    config->profile[0].pidProfile.P8[ROLL] = 36;
    config->profile[0].pidProfile.P8[PITCH] = 36;
    config->failsafeConfig.failsafe_delay = 2;
    config->failsafeConfig.failsafe_off_delay = 0;
    config->controlRateProfiles[0].rates[FD_PITCH] = CONTROL_RATE_CONFIG_ROLL_PITCH_RATE_DEFAULT;
    config->controlRateProfiles[0].rates[FD_ROLL] = CONTROL_RATE_CONFIG_ROLL_PITCH_RATE_DEFAULT;
    config->controlRateProfiles[0].rates[FD_YAW] = CONTROL_RATE_CONFIG_YAW_RATE_DEFAULT;
    parseRcChannels("TAER1234", &config->rxConfig);

    //  { 1.0f, -0.414178f,  1.0f, -1.0f },          // REAR_R
    config->customMotorMixer[0].throttle = 1.0f;
    config->customMotorMixer[0].roll = -0.414178f;
    config->customMotorMixer[0].pitch = 1.0f;
    config->customMotorMixer[0].yaw = -1.0f;

    //  { 1.0f, -0.414178f, -1.0f,  1.0f },          // FRONT_R
    config->customMotorMixer[1].throttle = 1.0f;
    config->customMotorMixer[1].roll = -0.414178f;
    config->customMotorMixer[1].pitch = -1.0f;
    config->customMotorMixer[1].yaw = 1.0f;

    //  { 1.0f,  0.414178f,  1.0f,  1.0f },          // REAR_L
    config->customMotorMixer[2].throttle = 1.0f;
    config->customMotorMixer[2].roll = 0.414178f;
    config->customMotorMixer[2].pitch = 1.0f;
    config->customMotorMixer[2].yaw = 1.0f;

    //  { 1.0f,  0.414178f, -1.0f, -1.0f },          // FRONT_L
    config->customMotorMixer[3].throttle = 1.0f;
    config->customMotorMixer[3].roll = 0.414178f;
    config->customMotorMixer[3].pitch = -1.0f;
    config->customMotorMixer[3].yaw = -1.0f;

    //  { 1.0f, -1.0f, -0.414178f, -1.0f },          // MIDFRONT_R
    config->customMotorMixer[4].throttle = 1.0f;
    config->customMotorMixer[4].roll = -1.0f;
    config->customMotorMixer[4].pitch = -0.414178f;
    config->customMotorMixer[4].yaw = -1.0f;

    //  { 1.0f,  1.0f, -0.414178f,  1.0f },          // MIDFRONT_L
    config->customMotorMixer[5].throttle = 1.0f;
    config->customMotorMixer[5].roll = 1.0f;
    config->customMotorMixer[5].pitch = -0.414178f;
    config->customMotorMixer[5].yaw = 1.0f;

    //  { 1.0f, -1.0f,  0.414178f,  1.0f },          // MIDREAR_R
    config->customMotorMixer[6].throttle = 1.0f;
    config->customMotorMixer[6].roll = -1.0f;
    config->customMotorMixer[6].pitch = 0.414178f;
    config->customMotorMixer[6].yaw = 1.0f;

    //  { 1.0f,  1.0f,  0.414178f, -1.0f },          // MIDREAR_L
    config->customMotorMixer[7].throttle = 1.0f;
    config->customMotorMixer[7].roll = 1.0f;
    config->customMotorMixer[7].pitch = 0.414178f;
    config->customMotorMixer[7].yaw = -1.0f;
#endif

#if defined(TARGET_CONFIG)
    targetConfiguration(&masterConfig);
#endif

    // copy first profile into remaining profile
    for (int i = 1; i < MAX_PROFILE_COUNT; i++) {
        memcpy(&config->profile[i], &config->profile[0], sizeof(profile_t));
    }

    // copy first control rate config into remaining profile
    for (int i = 1; i < MAX_CONTROL_RATE_PROFILE_COUNT; i++) {
        memcpy(&config->controlRateProfiles[i], &config->controlRateProfiles[0], sizeof(controlRateConfig_t));
    }

    for (int i = 1; i < MAX_PROFILE_COUNT; i++) {
        config->profile[i].defaultRateProfileIndex = i % MAX_CONTROL_RATE_PROFILE_COUNT;
    }
}

static void resetConf(void)
{
    createDefaultConfig(&masterConfig);

    setProfile(0);
    setControlRateProfile(0);

#ifdef LED_STRIP
    reevaluateLedConfig();
#endif
}

void activateControlRateConfig(void)
{
    generateThrottleCurve(currentControlRateProfile, &masterConfig.motorConfig);
}

void activateConfig(void)
{
    activateControlRateConfig();

    resetAdjustmentStates();

    useRcControlsConfig(
        currentProfile->modeActivationConditions,
        &masterConfig.motorConfig,
        &currentProfile->pidProfile
    );

    gyroConfig()->gyro_soft_lpf_hz = currentProfile->pidProfile.gyro_soft_lpf_hz;

#ifdef TELEMETRY
    telemetryUseConfig(&masterConfig.telemetryConfig);
#endif

    useFailsafeConfig(&masterConfig.failsafeConfig);

    setAccelerationCalibrationValues(&accelerometerConfig()->accZero, &accelerometerConfig()->accGain);
    setAccelerationFilter(currentProfile->pidProfile.acc_soft_lpf_hz);

    mixerUseConfigs(&masterConfig.flight3DConfig, &masterConfig.motorConfig, &masterConfig.mixerConfig, &masterConfig.rxConfig);
#ifdef USE_SERVOS
    servosUseConfigs(&masterConfig.servoMixerConfig, currentProfile->servoConf, &currentProfile->gimbalConfig, &masterConfig.rxConfig);
#endif

    imuConfigure(&masterConfig.imuConfig, &currentProfile->pidProfile);

    pidInit();

#ifdef NAV
    navigationUseConfig(&masterConfig.navConfig);
    navigationUsePIDs(&currentProfile->pidProfile);
    navigationUseRcControlsConfig(&currentProfile->rcControlsConfig);
    navigationUseRxConfig(&masterConfig.rxConfig);
    navigationUseFlight3DConfig(&masterConfig.flight3DConfig);
    navigationUsemotorConfig(&masterConfig.motorConfig);
#endif

#ifdef BARO
    useBarometerConfig(&masterConfig.barometerConfig);
#endif
#ifdef PITOT
    usePitotmeterConfig(&masterConfig.pitotmeterConfig);
#endif
}

void validateAndFixConfig(void)
{
    // Disable unused features
    featureClear(FEATURE_UNUSED_1 | FEATURE_UNUSED_2);

#ifdef DISABLE_RX_PWM_FEATURE
    if (featureConfigured(FEATURE_RX_PARALLEL_PWM)) {
        featureClear(FEATURE_RX_PARALLEL_PWM);
    }
#endif

    if (!(featureConfigured(FEATURE_RX_PARALLEL_PWM) || featureConfigured(FEATURE_RX_PPM) || featureConfigured(FEATURE_RX_SERIAL) || featureConfigured(FEATURE_RX_MSP) || featureConfigured(FEATURE_RX_SPI))) {
        featureSet(DEFAULT_RX_FEATURE);
    }

    if (featureConfigured(FEATURE_RX_PPM)) {
        featureClear(FEATURE_RX_SERIAL | FEATURE_RX_PARALLEL_PWM | FEATURE_RX_MSP | FEATURE_RX_SPI);
    }

    if (featureConfigured(FEATURE_RX_MSP)) {
        featureClear(FEATURE_RX_SERIAL | FEATURE_RX_PARALLEL_PWM | FEATURE_RX_PPM | FEATURE_RX_SPI);
    }

    if (featureConfigured(FEATURE_RX_SERIAL)) {
        featureClear(FEATURE_RX_PARALLEL_PWM | FEATURE_RX_MSP | FEATURE_RX_PPM | FEATURE_RX_SPI);
    }

    if (featureConfigured(FEATURE_RX_SPI)) {
        featureClear(FEATURE_RX_SERIAL | FEATURE_RX_PARALLEL_PWM | FEATURE_RX_PPM | FEATURE_RX_MSP);
    }

    if (featureConfigured(FEATURE_RX_PARALLEL_PWM)) {
        featureClear(FEATURE_RX_SERIAL | FEATURE_RX_MSP | FEATURE_RX_PPM | FEATURE_RX_SPI);
#if defined(STM32F10X)
        // rssi adc needs the same ports
        featureClear(FEATURE_RSSI_ADC);
        // current meter needs the same ports
        if (batteryConfig()->currentMeterType == CURRENT_SENSOR_ADC) {
            featureClear(FEATURE_CURRENT_METER);
        }
#if defined(CC3D)
        // There is a timer clash between PWM RX pins and motor output pins - this forces us to have same timer tick rate for these timers
        // which is only possible when using brushless motors w/o oneshot (timer tick rate is PWM_TIMER_MHZ)
        // On CC3D OneShot is incompatible with PWM RX
        motorConfig()->motorPwmProtocol = PWM_TYPE_STANDARD;
        motorConfig()->motorPwmRate = BRUSHLESS_MOTORS_PWM_RATE;
#endif
#endif

#if defined(STM32F10X) || defined(CHEBUZZ) || defined(STM32F3DISCOVERY)
        // led strip needs the same ports
        featureClear(FEATURE_LED_STRIP);
#endif

        // software serial needs free PWM ports
        featureClear(FEATURE_SOFTSERIAL);
    }

#ifdef USE_SOFTSPI
    if (featureConfigured(FEATURE_SOFTSPI)) {
        featureClear(FEATURE_RX_PPM | FEATURE_RX_PARALLEL_PWM | FEATURE_SOFTSERIAL | FEATURE_VBAT);
#if defined(STM32F10X)
        featureClear(FEATURE_LED_STRIP);
        // rssi adc needs the same ports
        featureClear(FEATURE_RSSI_ADC);
        // current meter needs the same ports
        if (batteryConfig()->currentMeterType == CURRENT_SENSOR_ADC) {
            featureClear(FEATURE_CURRENT_METER);
        }
#endif
    }
#endif

#ifdef ASYNC_GYRO_PROCESSING
    /*
     * When async processing mode is enabled, gyroSync has to be forced to "ON"
     */
    if (getAsyncMode() != ASYNC_MODE_NONE) {
        gyroConfig()->gyroSync = 1;
    }
#endif

#ifdef STM32F10X
    // avoid overloading the CPU on F1 targets when using gyro sync and GPS.

    if (featureConfigured(FEATURE_GPS)) {
        // avoid overloading the CPU when looptime < 2000 and GPS

        uint8_t denominatorLimit = 2;

        if (gyroConfig()->gyro_lpf == 0) {
            denominatorLimit = 16;
        }

        if (gyroConfig()->gyroSyncDenominator < denominatorLimit) {
            gyroConfig()->gyroSyncDenominator = denominatorLimit;
        }

        if (gyroConfig()->looptime < 2000) {
            gyroConfig()->looptime = 2000;
        }

    }
#else

#endif

#if defined(LED_STRIP) && (defined(USE_SOFTSERIAL1) || defined(USE_SOFTSERIAL2))
    if (featureConfigured(FEATURE_SOFTSERIAL) && (
            0
#ifdef USE_SOFTSERIAL1
            || (WS2811_TIMER == SOFTSERIAL_1_TIMER)
#endif
#ifdef USE_SOFTSERIAL2
            || (WS2811_TIMER == SOFTSERIAL_2_TIMER)
#endif
    )) {
        // led strip needs the same timer as softserial
        featureClear(FEATURE_LED_STRIP);
    }
#endif

#if defined(NAZE) && defined(SONAR)
    if (featureConfigured(FEATURE_RX_PARALLEL_PWM) && featureConfigured(FEATURE_SONAR) && featureConfigured(FEATURE_CURRENT_METER) && batteryConfig()->currentMeterType == CURRENT_SENSOR_ADC) {
        featureClear(FEATURE_CURRENT_METER);
    }
#endif

#if defined(OLIMEXINO) && defined(SONAR)
    if (feature(FEATURE_SONAR) && feature(FEATURE_CURRENT_METER) && batteryConfig()->currentMeterType == CURRENT_SENSOR_ADC) {
        featureClear(FEATURE_CURRENT_METER);
    }
#endif

#if defined(CC3D) && defined(USE_DASHBOARD) && defined(USE_UART3)
    if (doesConfigurationUsePort(SERIAL_PORT_USART3) && feature(FEATURE_DASHBOARD)) {
        featureClear(FEATURE_DASHBOARD);
    }
#endif

#if defined(CC3D)
#if defined(CC3D_PPM1)
#if defined(SONAR) && defined(USE_SOFTSERIAL1)
    if (feature(FEATURE_SONAR) && feature(FEATURE_SOFTSERIAL)) {
        featureClear(FEATURE_SONAR);
    }
#endif
#else
#if defined(SONAR) && defined(USE_SOFTSERIAL1) && defined(RSSI_ADC_GPIO)
    // shared pin
    if ((featureConfigured(FEATURE_SONAR) + featureConfigured(FEATURE_SOFTSERIAL) + featureConfigured(FEATURE_RSSI_ADC)) > 1) {
       featureClear(FEATURE_SONAR);
       featureClear(FEATURE_SOFTSERIAL);
       featureClear(FEATURE_RSSI_ADC);
    }
#endif
#endif // CC3D_PPM1
#endif // CC3D

#ifndef USE_PMW_SERVO_DRIVER
    featureClear(FEATURE_PWM_SERVO_DRIVER);
#endif

    useRxConfig(&masterConfig.rxConfig);

    serialConfig_t *serialConfig = &masterConfig.serialConfig;

    if (!isSerialConfigValid(serialConfig)) {
        resetSerialConfig(serialConfig);
    }

    /*
     * If provided predefined mixer setup is disabled, fallback to default one
     */
    if (!isMixerEnabled(mixerConfig()->mixerMode)) {
        mixerConfig()->mixerMode = DEFAULT_MIXER;
    }

#if defined(NAV)
    // Ensure sane values of navConfig settings
    validateNavConfig(&masterConfig.navConfig);
#endif

    /* Limitations of different protocols */
#ifdef BRUSHED_MOTORS
    motorConfig()->motorPwmRate = constrain(motorConfig()->motorPwmRate, 500, 32000);
#else
    switch (motorConfig()->motorPwmProtocol) {
    case PWM_TYPE_STANDARD: // Limited to 490 Hz
        motorConfig()->motorPwmRate = MIN(motorConfig()->motorPwmRate, 490);
        break;

    case PWM_TYPE_ONESHOT125:   // Limited to 3900 Hz
        motorConfig()->motorPwmRate = MIN(motorConfig()->motorPwmRate, 3900);
        break;

    case PWM_TYPE_ONESHOT42:    // 2-8 kHz
        motorConfig()->motorPwmRate = constrain(motorConfig()->motorPwmRate, 2000, 8000);
        break;

    case PWM_TYPE_MULTISHOT:    // 2-16 kHz
        motorConfig()->motorPwmRate = constrain(motorConfig()->motorPwmRate, 2000, 16000);
        break;
    case PWM_TYPE_BRUSHED:      // 500Hz - 32kHz
        motorConfig()->motorPwmRate = constrain(motorConfig()->motorPwmRate, 500, 32000);
        break;
    }
#endif
}

void applyAndSaveBoardAlignmentDelta(int16_t roll, int16_t pitch)
{
    updateBoardAlignment(&masterConfig.boardAlignment, roll, pitch);

    saveConfigAndNotify();
}


void readEEPROMAndNotify(void)
{
    // re-read written data
    readEEPROM();
    beeperConfirmationBeeps(1);
}

void ensureEEPROMContainsValidData(void)
{
    if (isEEPROMContentValid()) {
        return;
    }

    resetEEPROM();
}

void resetEEPROM(void)
{
    resetConf();
    writeEEPROM();
}

void saveConfigAndNotify(void)
{
    writeEEPROM();
    readEEPROMAndNotify();
}

void changeProfile(uint8_t profileIndex)
{
    masterConfig.current_profile_index = profileIndex;
    writeEEPROM();
    readEEPROM();
    beeperConfirmationBeeps(profileIndex + 1);
}

void changeControlRateProfile(uint8_t profileIndex)
{
    if (profileIndex > MAX_CONTROL_RATE_PROFILE_COUNT) {
        profileIndex = MAX_CONTROL_RATE_PROFILE_COUNT - 1;
    }
    setControlRateProfile(profileIndex);
    activateControlRateConfig();
}

void persistentFlagClearAll()
{
    masterConfig.persistentFlags = 0;
}

bool persistentFlag(uint8_t mask)
{
    return masterConfig.persistentFlags & mask;
}

void persistentFlagSet(uint8_t mask)
{
    masterConfig.persistentFlags |= mask;
}

void persistentFlagClear(uint8_t mask)
{
    masterConfig.persistentFlags &= ~(mask);
}

void beeperOffSet(uint32_t mask)
{
    masterConfig.beeper_off_flags |= mask;
}

void beeperOffSetAll(uint8_t beeperCount)
{
    masterConfig.beeper_off_flags = (1 << beeperCount) -1;
}

void beeperOffClear(uint32_t mask)
{
    masterConfig.beeper_off_flags &= ~(mask);
}

void beeperOffClearAll(void)
{
    masterConfig.beeper_off_flags = 0;
}

uint32_t getBeeperOffMask(void)
{
    return masterConfig.beeper_off_flags;
}

void setBeeperOffMask(uint32_t mask)
{
    masterConfig.beeper_off_flags = mask;
}

uint32_t getPreferredBeeperOffMask(void)
{
    return masterConfig.preferred_beeper_off_flags;
}

void setPreferredBeeperOffMask(uint32_t mask)
{
    masterConfig.preferred_beeper_off_flags = mask;
}<|MERGE_RESOLUTION|>--- conflicted
+++ resolved
@@ -662,19 +662,11 @@
     }
 
 #ifdef LED_STRIP
-<<<<<<< HEAD
-    applyDefaultColors(config->colors);
-    applyDefaultLedStripConfig(config->ledConfigs);
-    applyDefaultModeColors(config->modeColors);
-    applyDefaultSpecialColors(&(config->specialColors));
-    config->ledstrip_visual_beeper = 0;
-=======
-    applyDefaultColors(ledStripConfig()->colors);
-    applyDefaultLedStripConfig(ledStripConfig()->ledConfigs);
-    applyDefaultModeColors(ledStripConfig()->modeColors);
-    applyDefaultSpecialColors(&(ledStripConfig()->specialColors));
-    ledStripConfig()->ledstrip_visual_beeper = 0;
->>>>>>> 716a4893
+    applyDefaultColors(config->ledStripConfig.colors);
+    applyDefaultLedStripConfig(config->ledStripConfig.ledConfigs);
+    applyDefaultModeColors(config->ledStripConfig.modeColors);
+    applyDefaultSpecialColors(&(config->ledStripConfig.specialColors));
+    config->ledStripConfig.ledstrip_visual_beeper = 0;
 #endif
 
 #ifdef BLACKBOX
