--- conflicted
+++ resolved
@@ -10,25 +10,6 @@
 #include "drivers/timer_def.h"
 
 const timerHardware_t timerHardware[USABLE_TIMER_CHANNEL_COUNT] = {
-<<<<<<< HEAD
-    { TIM2,  IO_TAG(PA0),  TIM_Channel_1, TIM2_IRQn,               TIM_USE_PWM | TIM_USE_PPM, 0, GPIO_AF_1 }, // RC_CH1 - PA0  - *TIM2_CH1
-    { TIM2,  IO_TAG(PA1),  TIM_Channel_2, TIM2_IRQn,               TIM_USE_PWM,   0, GPIO_AF_1 }, // RC_CH2 - PA1  - *TIM2_CH2, TIM15_CH1N
-    { TIM2,  IO_TAG(PB11), TIM_Channel_4, TIM2_IRQn,               TIM_USE_PWM,   0, GPIO_AF_1 }, // RC_CH3 - PB11 - *TIM2_CH4, UART3_RX (AF7)
-    { TIM2,  IO_TAG(PB10), TIM_Channel_3, TIM2_IRQn,               TIM_USE_PWM,   0, GPIO_AF_1 }, // RC_CH4 - PB10 - *TIM2_CH3, UART3_TX (AF7)
-    { TIM3,  IO_TAG(PB4),  TIM_Channel_1, TIM3_IRQn,               TIM_USE_PWM,   0, GPIO_AF_2 }, // RC_CH5 - PB4  - *TIM3_CH1
-    { TIM3,  IO_TAG(PB5),  TIM_Channel_2, TIM3_IRQn,               TIM_USE_PWM,   0, GPIO_AF_2 }, // RC_CH6 - PB5  - *TIM3_CH2
-    { TIM3,  IO_TAG(PB0),  TIM_Channel_3, TIM3_IRQn,               TIM_USE_PWM,   0, GPIO_AF_2 }, // RC_CH7 - PB0  - *TIM3_CH3, TIM1_CH2N, TIM8_CH2N
-    { TIM3,  IO_TAG(PB1),  TIM_Channel_4, TIM3_IRQn,               TIM_USE_PWM,   0, GPIO_AF_2 }, // RC_CH8 - PB1  - *TIM3_CH4, TIM1_CH3N, TIM8_CH3N
-    { TIM16, IO_TAG(PA6),  TIM_Channel_1, TIM1_UP_TIM16_IRQn,      TIM_USE_MOTOR, 1, GPIO_AF_1 },  // PWM1 - PA6  - TIM3_CH1, TIM8_BKIN, TIM1_BKIN, *TIM16_CH1
-    { TIM17, IO_TAG(PA7),  TIM_Channel_1, TIM1_TRG_COM_TIM17_IRQn, TIM_USE_MOTOR, 1, GPIO_AF_1 },  // PWM2 - PA7  - TIM3_CH2, *TIM17_CH1, TIM1_CH1N, TIM8_CH1
-    { TIM4,  IO_TAG(PA11), TIM_Channel_1, TIM4_IRQn,               TIM_USE_MOTOR, 1, GPIO_AF_10 }, // PWM3 - PA11
-    { TIM4,  IO_TAG(PA12), TIM_Channel_2, TIM4_IRQn,               TIM_USE_MOTOR, 1, GPIO_AF_10 }, // PWM4 - PA12
-    { TIM4,  IO_TAG(PB8),  TIM_Channel_3, TIM4_IRQn,               TIM_USE_MOTOR, 1, GPIO_AF_2 },  // PWM5 - PB8
-    { TIM4,  IO_TAG(PB9),  TIM_Channel_4, TIM4_IRQn,               TIM_USE_MOTOR, 1, GPIO_AF_2 },  // PWM6 - PB9
-    { TIM15, IO_TAG(PA2),  TIM_Channel_1, TIM1_BRK_TIM15_IRQn,     TIM_USE_MOTOR, 1, GPIO_AF_9 },  // PWM7 - PA2
-    { TIM15, IO_TAG(PA3),  TIM_Channel_2, TIM1_BRK_TIM15_IRQn,     TIM_USE_MOTOR, 1, GPIO_AF_9 },  // PWM8 - PA3
-    { TIM1,  IO_TAG(PA8),  TIM_Channel_1, TIM1_CC_IRQn,            TIM_USE_LED,   1, GPIO_AF_6 },  // GPIO_TIMER / LED_STRIP
-=======
     DEF_TIM(TIM2,  CH1, PA0,  TIM_USE_PWM | TIM_USE_PPM, 0), // RC_CH1 - PA0  - *TIM2_CH1
     DEF_TIM(TIM2,  CH2, PA1,  TIM_USE_PWM,               0), // RC_CH2 - PA1  - *TIM2_CH2, TIM15_CH1N
     DEF_TIM(TIM2,  CH4, PB11, TIM_USE_PWM,               0), // RC_CH3 - PB11 - *TIM2_CH4, UART3_RX (AF7)
@@ -46,5 +27,4 @@
     DEF_TIM(TIM15, CH1, PA2,  TIM_USE_MOTOR,             1), // PWM7 - PA2
     DEF_TIM(TIM15, CH2, PA3,  TIM_USE_MOTOR,             1), // PWM8 - PA3
     DEF_TIM(TIM1,  CH1, PA8,  TIM_USE_LED,               1), // GPIO_TIMER / LED_STRIP
->>>>>>> 071b14f9
 };
