--- conflicted
+++ resolved
@@ -26,25 +26,6 @@
 #if defined(USE_DSHOT)
 // DSHOT TEST
 const timerHardware_t timerHardware[USABLE_TIMER_CHANNEL_COUNT] = {
-<<<<<<< HEAD
-    { TIM12, IO_TAG(PB14), TIM_CHANNEL_1, TIM8_BRK_TIM12_IRQn, TIM_USE_PPM | TIM_USE_PWM, 0,  GPIO_AF9_TIM12,  NULL,         0,             0  }, // S1_IN
-    { TIM12, IO_TAG(PB15), TIM_CHANNEL_2, TIM8_BRK_TIM12_IRQn, TIM_USE_PWM,   0,  GPIO_AF9_TIM12,  NULL,         0,             0  }, // S2_IN
-    { TIM8,  IO_TAG(PC6),  TIM_CHANNEL_1, TIM8_CC_IRQn,        TIM_USE_PWM,   0,  GPIO_AF3_TIM8,  NULL,         0,             0  }, // S3_IN
-    { TIM8,  IO_TAG(PC7),  TIM_CHANNEL_2, TIM8_CC_IRQn,        TIM_USE_PWM,   0,  GPIO_AF3_TIM8,  NULL,         0,             0  }, // S4_IN
-    { TIM8,  IO_TAG(PC9),  TIM_CHANNEL_4, TIM8_CC_IRQn,        TIM_USE_PWM,   0,  GPIO_AF3_TIM8,  NULL,         0,             0  }, // S5_IN
-    { TIM8,  IO_TAG(PC8),  TIM_CHANNEL_3, TIM8_CC_IRQn,        TIM_USE_PWM,   0,  GPIO_AF3_TIM8,  NULL,         0,             0  }, // S6_IN
-
-    { TIM4,  IO_TAG(PB8),  TIM_CHANNEL_3, TIM4_IRQn,           TIM_USE_MOTOR, 1,  GPIO_AF2_TIM4, DMA1_Stream7, DMA_CHANNEL_2, DMA1_ST7_HANDLER  }, // S10_OUT 1
-    { TIM2,  IO_TAG(PA2),  TIM_CHANNEL_3, TIM2_IRQn,           TIM_USE_MOTOR, 1,  GPIO_AF1_TIM2, DMA1_Stream1, DMA_CHANNEL_3, DMA1_ST1_HANDLER  }, // S6_OUT  2
-    { TIM2,  IO_TAG(PA3),  TIM_CHANNEL_4, TIM2_IRQn,           TIM_USE_MOTOR, 1,  GPIO_AF1_TIM2, DMA1_Stream6, DMA_CHANNEL_3, DMA1_ST6_HANDLER  }, // S1_OUT  4
-    { TIM5,  IO_TAG(PA1),  TIM_CHANNEL_2, TIM5_IRQn,           TIM_USE_MOTOR, 1,  GPIO_AF2_TIM5, DMA1_Stream4, DMA_CHANNEL_6, DMA1_ST4_HANDLER  }, // S2_OUT
-    { TIM3,  IO_TAG(PB5),  TIM_CHANNEL_2, TIM3_IRQn,           TIM_USE_MOTOR, 1,  GPIO_AF2_TIM3, DMA1_Stream5, DMA_CHANNEL_5, DMA1_ST5_HANDLER  }, // S4_OUT
-    { TIM5,  IO_TAG(PA0),  TIM_CHANNEL_1, TIM5_IRQn,           TIM_USE_MOTOR, 1,  GPIO_AF2_TIM5, DMA1_Stream2, DMA_CHANNEL_6, DMA1_ST2_HANDLER  }, // S7_OUT
-    { TIM4,  IO_TAG(PB9),  TIM_CHANNEL_4, TIM4_IRQn,           TIM_USE_MOTOR, 1,  GPIO_AF2_TIM4,  NULL,         0,             0  }, // S5_OUT  3
-    { TIM9,  IO_TAG(PE6),  TIM_CHANNEL_2, TIM1_BRK_TIM9_IRQn,  TIM_USE_MOTOR, 1,  GPIO_AF3_TIM9,  NULL,         0,             0  }, // S3_OUT
-    { TIM2,  IO_TAG(PB3),  TIM_CHANNEL_2, TIM2_IRQn,           TIM_USE_MOTOR, 1,  GPIO_AF1_TIM2,  NULL,         0,             0  }, // S8_OUT
-    { TIM3,  IO_TAG(PB4),  TIM_CHANNEL_1, TIM3_IRQn,           TIM_USE_MOTOR, 1,  GPIO_AF2_TIM3,  NULL,         0,             0  }, // S9_OUT
-=======
     { TIM12, IO_TAG(PB14), TIM_CHANNEL_1, TIM_USE_PPM | TIM_USE_PWM, 0,  GPIO_AF9_TIM12,  NULL,         0,             0  }, // S1_IN
     { TIM12, IO_TAG(PB15), TIM_CHANNEL_2, TIM_USE_PWM,   0,  GPIO_AF9_TIM12,  NULL,         0,             0  }, // S2_IN
     { TIM8,  IO_TAG(PC6),  TIM_CHANNEL_1, TIM_USE_PWM,   0,  GPIO_AF3_TIM8,  NULL,         0,             0  }, // S3_IN
@@ -62,30 +43,10 @@
     { TIM9,  IO_TAG(PE6),  TIM_CHANNEL_2, TIM_USE_MOTOR, 1,  GPIO_AF3_TIM9,  NULL,         0,             0  }, // S3_OUT
     { TIM2,  IO_TAG(PB3),  TIM_CHANNEL_2, TIM_USE_MOTOR, 1,  GPIO_AF1_TIM2,  NULL,         0,             0  }, // S8_OUT
     { TIM3,  IO_TAG(PB4),  TIM_CHANNEL_1, TIM_USE_MOTOR, 1,  GPIO_AF2_TIM3,  NULL,         0,             0  }, // S9_OUT
->>>>>>> 071b14f9
 };
 #else
 // STANDARD LAYOUT
 const timerHardware_t timerHardware[USABLE_TIMER_CHANNEL_COUNT] = {
-<<<<<<< HEAD
-    { TIM12, IO_TAG(PB14), TIM_CHANNEL_1, TIM8_BRK_TIM12_IRQn, TIM_USE_PWM | TIM_USE_PPM, 0, GPIO_AF9_TIM12}, // S1_IN
-    { TIM12, IO_TAG(PB15), TIM_CHANNEL_2, TIM8_BRK_TIM12_IRQn, TIM_USE_PWM, 0, GPIO_AF9_TIM12}, // S2_IN
-    { TIM8,  IO_TAG(PC6),  TIM_CHANNEL_1, TIM8_CC_IRQn,        TIM_USE_PWM, 0, GPIO_AF3_TIM8}, // S3_IN
-    { TIM8,  IO_TAG(PC7),  TIM_CHANNEL_2, TIM8_CC_IRQn,        TIM_USE_PWM, 0, GPIO_AF3_TIM8}, // S4_IN
-    { TIM8,  IO_TAG(PC9),  TIM_CHANNEL_4, TIM8_CC_IRQn,        TIM_USE_PWM, 0, GPIO_AF3_TIM8}, // S5_IN
-    { TIM8,  IO_TAG(PC8),  TIM_CHANNEL_3, TIM8_CC_IRQn,        TIM_USE_PWM, 0, GPIO_AF3_TIM8}, // S6_IN
-
-    { TIM4,  IO_TAG(PB8),  TIM_CHANNEL_3, TIM4_IRQn,           TIM_USE_MOTOR, 1, GPIO_AF2_TIM4}, // S10_OUT 1
-    { TIM2,  IO_TAG(PA2),  TIM_CHANNEL_3, TIM2_IRQn,           TIM_USE_MOTOR, 1, GPIO_AF1_TIM2}, // S6_OUT  2
-    { TIM4,  IO_TAG(PB9),  TIM_CHANNEL_4, TIM4_IRQn,           TIM_USE_MOTOR, 1, GPIO_AF2_TIM4}, // S5_OUT  3
-    { TIM2,  IO_TAG(PA3),  TIM_CHANNEL_4, TIM2_IRQn,           TIM_USE_MOTOR, 1, GPIO_AF1_TIM2}, // S1_OUT  4
-    { TIM5,  IO_TAG(PA1),  TIM_CHANNEL_2, TIM5_IRQn,           TIM_USE_MOTOR, 1, GPIO_AF2_TIM5}, // S2_OUT
-    { TIM9,  IO_TAG(PE6),  TIM_CHANNEL_2, TIM1_BRK_TIM9_IRQn,  TIM_USE_MOTOR, 1, GPIO_AF3_TIM9}, // S3_OUT
-    { TIM3,  IO_TAG(PB5),  TIM_CHANNEL_2, TIM3_IRQn,           TIM_USE_MOTOR, 1, GPIO_AF2_TIM3}, // S4_OUT
-    { TIM5,  IO_TAG(PA0),  TIM_CHANNEL_1, TIM5_IRQn,           TIM_USE_MOTOR, 1, GPIO_AF2_TIM5}, // S7_OUT
-    { TIM2,  IO_TAG(PB3),  TIM_CHANNEL_2, TIM2_IRQn,           TIM_USE_MOTOR, 1, GPIO_AF1_TIM2}, // S8_OUT
-    { TIM3,  IO_TAG(PB4),  TIM_CHANNEL_1, TIM3_IRQn,           TIM_USE_MOTOR, 1, GPIO_AF2_TIM3}, // S9_OUT
-=======
     { TIM12, IO_TAG(PB14), TIM_CHANNEL_1, TIM_USE_PWM | TIM_USE_PPM, 0, GPIO_AF9_TIM12, NULL, 0, 0 }, // S1_IN
     { TIM12, IO_TAG(PB15), TIM_CHANNEL_2, TIM_USE_PWM, 0, GPIO_AF9_TIM12, NULL, 0, 0 }, // S2_IN
     { TIM8,  IO_TAG(PC6),  TIM_CHANNEL_1, TIM_USE_PWM, 0, GPIO_AF3_TIM8, NULL, 0, 0 }, // S3_IN
@@ -103,7 +64,6 @@
     { TIM5,  IO_TAG(PA0),  TIM_CHANNEL_1, TIM_USE_MOTOR, 1, GPIO_AF2_TIM5, NULL, 0, 0 }, // S7_OUT
     { TIM2,  IO_TAG(PB3),  TIM_CHANNEL_2, TIM_USE_MOTOR, 1, GPIO_AF1_TIM2, NULL, 0, 0 }, // S8_OUT
     { TIM3,  IO_TAG(PB4),  TIM_CHANNEL_1, TIM_USE_MOTOR, 1, GPIO_AF2_TIM3, NULL, 0, 0 }, // S9_OUT
->>>>>>> 071b14f9
 };
 #endif
 
