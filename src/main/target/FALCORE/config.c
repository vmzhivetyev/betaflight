--- conflicted
+++ resolved
@@ -44,8 +44,6 @@
 {
     systemConfigMutable()->asyncMode = ASYNC_MODE_NONE;
     mixerConfigMutable()->mixerMode = MIXER_QUADX;
-<<<<<<< HEAD
-=======
     
     featureSet(FEATURE_VBAT);
     featureSet(FEATURE_RX_SERIAL);
@@ -54,7 +52,6 @@
     featureSet(FEATURE_LED_STRIP);
     featureSet(FEATURE_BLACKBOX);
     featureSet(FEATURE_AIRMODE);
->>>>>>> e17c82cd
 
     serialConfigMutable()->portConfigs[0].functionMask = FUNCTION_MSP;          // VCP
     serialConfigMutable()->portConfigs[1].functionMask = FUNCTION_GPS;          // UART1
