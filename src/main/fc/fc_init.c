/*
 * This file is part of Cleanflight.
 *
 * Cleanflight is free software: you can redistribute it and/or modify
 * it under the terms of the GNU General Public License as published by
 * the Free Software Foundation, either version 3 of the License, or
 * (at your option) any later version.
 *
 * Cleanflight is distributed in the hope that it will be useful,
 * but WITHOUT ANY WARRANTY; without even the implied warranty of
 * MERCHANTABILITY or FITNESS FOR A PARTICULAR PURPOSE.  See the
 * GNU General Public License for more details.
 *
 * You should have received a copy of the GNU General Public License
 * along with Cleanflight.  If not, see <http://www.gnu.org/licenses/>.
 */

#include <stdbool.h>
#include <stdint.h>
#include <string.h>

#include "platform.h"

#include "blackbox/blackbox.h"

#include "build/atomic.h"
#include "build/build_config.h"
#include "build/assert.h"
#include "build/debug.h"

#include "common/axis.h"
#include "common/color.h"
#include "common/maths.h"
#include "common/printf.h"

#include "cms/cms.h"

#include "drivers/logging.h"
#include "drivers/nvic.h"
#include "drivers/sensor.h"
#include "drivers/system.h"
#include "drivers/dma.h"
#include "drivers/exti.h"
#include "drivers/gpio.h"
#include "drivers/io.h"
#include "drivers/light_led.h"
#include "drivers/sound_beeper.h"
#include "drivers/timer.h"
#include "drivers/serial.h"
#include "drivers/serial_softserial.h"
#include "drivers/serial_uart.h"
#include "drivers/accgyro.h"
#include "drivers/compass.h"
#include "drivers/pwm_mapping.h"
#include "drivers/pwm_output.h"
#include "drivers/pwm_rx.h"
#include "drivers/pwm_output.h"
#include "drivers/adc.h"
#include "drivers/bus_i2c.h"
#include "drivers/bus_spi.h"
#include "drivers/inverter.h"
#include "drivers/flash_m25p16.h"
#include "drivers/sonar_hcsr04.h"
#include "drivers/sdcard.h"
#include "drivers/gyro_sync.h"
#include "drivers/io.h"
#include "drivers/exti.h"
#include "drivers/io_pca9685.h"

#include "fc/fc_tasks.h"
#include "fc/rc_controls.h"
#include "fc/fc_msp.h"
#include "fc/runtime_config.h"

#include "io/beeper.h"
#include "io/serial.h"
#include "io/flashfs.h"
#include "io/gps.h"
#include "io/motors.h"
#include "io/servos.h"
#include "io/gimbal.h"
#include "io/ledstrip.h"
#include "io/dashboard.h"
#include "io/asyncfatfs/asyncfatfs.h"
#include "io/pwmdriver_i2c.h"
#include "io/serial_cli.h"
#include "io/osd.h"
#include "io/displayport_msp.h"

#include "msp/msp_serial.h"

#include "rx/rx.h"
#include "rx/spektrum.h"

#include "sensors/sensors.h"
#include "sensors/barometer.h"
#include "sensors/compass.h"
#include "sensors/acceleration.h"
#include "sensors/gyro.h"
#include "sensors/battery.h"
#include "sensors/boardalignment.h"
#include "sensors/initialisation.h"
#include "sensors/sonar.h"

#include "telemetry/telemetry.h"

#include "flight/pid.h"
#include "flight/imu.h"
#include "flight/mixer.h"
#include "flight/servos.h"
#include "flight/failsafe.h"
#include "flight/navigation_rewrite.h"

#include "config/config.h"
#include "config/config_eeprom.h"
#include "config/config_profile.h"
#include "config/config_master.h"
#include "config/feature.h"

#ifdef USE_HARDWARE_REVISION_DETECTION
#include "hardware_revision.h"
#endif

extern uint8_t motorControlEnable;

typedef enum {
    SYSTEM_STATE_INITIALISING   = 0,
    SYSTEM_STATE_CONFIG_LOADED  = (1 << 0),
    SYSTEM_STATE_SENSORS_READY  = (1 << 1),
    SYSTEM_STATE_MOTORS_READY   = (1 << 2),
    SYSTEM_STATE_TRANSPONDER_ENABLED = (1 << 3),
    SYSTEM_STATE_READY          = (1 << 7)
} systemState_e;

uint8_t systemState = SYSTEM_STATE_INITIALISING;

void flashLedsAndBeep(void)
{
    LED1_ON;
    LED0_OFF;
    for (uint8_t i = 0; i < 10; i++) {
        LED1_TOGGLE;
        LED0_TOGGLE;
        delay(25);
        if (!(getPreferredBeeperOffMask() & (1 << (BEEPER_SYSTEM_INIT - 1))))
            BEEP_ON;
        delay(25);
        BEEP_OFF;
    }
    LED0_OFF;
    LED1_OFF;
}

void init(void)
{
    systemState = SYSTEM_STATE_INITIALISING;
    initBootlog();

    printfSupportInit();

    initEEPROM();

    ensureEEPROMContainsValidData();
    readEEPROM();

    addBootlogEvent2(BOOT_EVENT_CONFIG_LOADED, BOOT_EVENT_FLAGS_NONE);
    systemState |= SYSTEM_STATE_CONFIG_LOADED;

    systemInit();

    i2cSetOverclock(masterConfig.i2c_overclock);

    // initialize IO (needed for all IO operations)
    IOInitGlobal();

#ifdef USE_HARDWARE_REVISION_DETECTION
    detectHardwareRevision();
#endif

    // Latch active features to be used for feature() in the remainder of init().
    latchActiveFeatures();

#ifdef ALIENFLIGHTF3
    ledInit(hardwareRevision == AFF3_REV_1 ? false : true);
#else
    ledInit(false);
#endif

#ifdef USE_EXTI
    EXTIInit();
#endif

    addBootlogEvent2(BOOT_EVENT_SYSTEM_INIT_DONE, BOOT_EVENT_FLAGS_NONE);

#ifdef SPEKTRUM_BIND
    if (feature(FEATURE_RX_SERIAL)) {
        switch (masterConfig.rxConfig.serialrx_provider) {
            case SERIALRX_SPEKTRUM1024:
            case SERIALRX_SPEKTRUM2048:
                // Spektrum satellite binding if enabled on startup.
                // Must be called before that 100ms sleep so that we don't lose satellite's binding window after startup.
                // The rest of Spektrum initialization will happen later - via spektrumInit()
                spektrumBind(&masterConfig.rxConfig);
                break;
        }
    }
#endif

    delay(500);

    timerInit();  // timer must be initialized before any channel is allocated

    dmaInit();

#if defined(AVOID_UART2_FOR_PWM_PPM)
    serialInit(&masterConfig.serialConfig, feature(FEATURE_SOFTSERIAL),
            feature(FEATURE_RX_PPM) || feature(FEATURE_RX_PARALLEL_PWM) ? SERIAL_PORT_USART2 : SERIAL_PORT_NONE);
#elif defined(AVOID_UART3_FOR_PWM_PPM)
    serialInit(&masterConfig.serialConfig, feature(FEATURE_SOFTSERIAL),
            feature(FEATURE_RX_PPM) || feature(FEATURE_RX_PARALLEL_PWM) ? SERIAL_PORT_USART3 : SERIAL_PORT_NONE);
#else
    serialInit(&masterConfig.serialConfig, feature(FEATURE_SOFTSERIAL), SERIAL_PORT_NONE);
#endif

    mixerInit(masterConfig.mixerMode, masterConfig.customMotorMixer);
#ifdef USE_SERVOS
    servosInit(masterConfig.customServoMixer);
#endif

    drv_pwm_config_t pwm_params;
    memset(&pwm_params, 0, sizeof(pwm_params));

#ifdef SONAR
    if (feature(FEATURE_SONAR)) {
        const sonarHcsr04Hardware_t *sonarHardware = sonarGetHardwareConfiguration(masterConfig.batteryConfig.currentMeterType);
        if (sonarHardware) {
            pwm_params.useSonar = true;
            pwm_params.sonarIOConfig.triggerTag = sonarHardware->triggerTag;
            pwm_params.sonarIOConfig.echoTag = sonarHardware->echoTag;
        }
    }
#endif

    // when using airplane/wing mixer, servo/motor outputs are remapped
    if (masterConfig.mixerMode == MIXER_AIRPLANE || masterConfig.mixerMode == MIXER_FLYING_WING || masterConfig.mixerMode == MIXER_CUSTOM_AIRPLANE)
        pwm_params.airplane = true;
    else
        pwm_params.airplane = false;
#if defined(USE_UART2) && defined(STM32F10X)
    pwm_params.useUART2 = doesConfigurationUsePort(SERIAL_PORT_USART2);
#endif
#ifdef STM32F303xC
    pwm_params.useUART3 = doesConfigurationUsePort(SERIAL_PORT_USART3);
#endif
#if defined(USE_UART2) && defined(STM32F40_41xxx)
    pwm_params.useUART2 = doesConfigurationUsePort(SERIAL_PORT_USART2);
#endif
#if defined(USE_UART6) && defined(STM32F40_41xxx)
    pwm_params.useUART6 = doesConfigurationUsePort(SERIAL_PORT_USART6);
#endif
    pwm_params.useVbat = feature(FEATURE_VBAT);
    pwm_params.useSoftSerial = feature(FEATURE_SOFTSERIAL);
    pwm_params.useParallelPWM = feature(FEATURE_RX_PARALLEL_PWM);
    pwm_params.useRSSIADC = feature(FEATURE_RSSI_ADC);
    pwm_params.useCurrentMeterADC = feature(FEATURE_CURRENT_METER)
        && masterConfig.batteryConfig.currentMeterType == CURRENT_SENSOR_ADC;
    pwm_params.useLEDStrip = feature(FEATURE_LED_STRIP);
    pwm_params.usePPM = feature(FEATURE_RX_PPM);
    pwm_params.useSerialRx = feature(FEATURE_RX_SERIAL);

#ifdef USE_SERVOS
    pwm_params.useServos = isMixerUsingServos();
    pwm_params.useChannelForwarding = feature(FEATURE_CHANNEL_FORWARDING);
    pwm_params.servoCenterPulse = masterConfig.servoConfig.servoCenterPulse;
    pwm_params.servoPwmRate = masterConfig.servoConfig.servoPwmRate;
#endif

    pwm_params.pwmProtocolType = masterConfig.motorConfig.motorPwmProtocol;
#ifndef BRUSHED_MOTORS
    pwm_params.useFastPwm = (masterConfig.motorConfig.motorPwmProtocol == PWM_TYPE_ONESHOT125) ||
                            (masterConfig.motorConfig.motorPwmProtocol == PWM_TYPE_ONESHOT42) ||
                            (masterConfig.motorConfig.motorPwmProtocol == PWM_TYPE_MULTISHOT);
#endif
    pwm_params.motorPwmRate = masterConfig.motorConfig.motorPwmRate;
    pwm_params.idlePulse = masterConfig.motorConfig.mincommand;
    if (feature(FEATURE_3D)) {
        pwm_params.idlePulse = masterConfig.flight3DConfig.neutral3d;
    }

    if (masterConfig.motorConfig.motorPwmProtocol == PWM_TYPE_BRUSHED) {
        pwm_params.useFastPwm = false;
        featureClear(FEATURE_3D);
        pwm_params.idlePulse = 0; // brushed motors
    }

    pwm_params.enablePWMOutput = feature(FEATURE_PWM_OUTPUT_ENABLE);

#ifndef SKIP_RX_PWM_PPM
    pwmRxInit(masterConfig.inputFilteringMode);
#endif

#ifdef USE_PMW_SERVO_DRIVER
    /*
    If external PWM driver is enabled, for example PCA9685, disable internal
    servo handling mechanism, since external device will do that
    */
    if (feature(FEATURE_PWM_SERVO_DRIVER)) {
        pwm_params.useServos = false;
    }
#endif

    // pwmInit() needs to be called as soon as possible for ESC compatibility reasons
    pwmInit(&pwm_params);

    mixerUsePWMIOConfiguration();

    if (!pwm_params.useFastPwm)
        motorControlEnable = true;

    addBootlogEvent2(BOOT_EVENT_PWM_INIT_DONE, BOOT_EVENT_FLAGS_NONE);
    systemState |= SYSTEM_STATE_MOTORS_READY;

#ifdef BEEPER
    beeperConfig_t beeperConfig = {
        .ioTag = IO_TAG(BEEPER),
#ifdef BEEPER_INVERTED
        .isOD = false,
        .isInverted = true
#else
        .isOD = true,
        .isInverted = false
#endif
    };
#ifdef NAZE
    if (hardwareRevision >= NAZE32_REV5) {
        // naze rev4 and below used opendrain to PNP for buzzer. Rev5 and above use PP to NPN.
        beeperConfig.isOD = false;
        beeperConfig.isInverted = true;
    }
#endif

    beeperInit(&beeperConfig);
#endif

#ifdef INVERTER
    initInverter();
#endif


#ifdef USE_SPI
#ifdef USE_SPI_DEVICE_1
    spiInit(SPIDEV_1);
#endif
#ifdef USE_SPI_DEVICE_2
    spiInit(SPIDEV_2);
#endif
#ifdef USE_SPI_DEVICE_3
#ifdef ALIENFLIGHTF3
    if (hardwareRevision == AFF3_REV_2) {
        spiInit(SPIDEV_3);
    }
#else
    spiInit(SPIDEV_3);
#endif
#endif
#endif

#ifdef USE_HARDWARE_REVISION_DETECTION
    updateHardwareRevision();
#endif

#if defined(NAZE)
    if (hardwareRevision == NAZE32_SP) {
        serialRemovePort(SERIAL_PORT_SOFTSERIAL2);
    } else  {
        serialRemovePort(SERIAL_PORT_USART3);
    }
#endif

#if defined(SONAR) && defined(USE_SOFTSERIAL1)
#if defined(FURYF3) || defined(OMNIBUS) || defined(SPRACINGF3MINI)
    if (feature(FEATURE_SONAR) && feature(FEATURE_SOFTSERIAL)) {
        serialRemovePort(SERIAL_PORT_SOFTSERIAL1);
    }
#endif
#endif

#if defined(SONAR) && defined(USE_SOFTSERIAL2) && defined(SPRACINGF3)
    if (feature(FEATURE_SONAR) && feature(FEATURE_SOFTSERIAL)) {
        serialRemovePort(SERIAL_PORT_SOFTSERIAL2);
    }
#endif

#ifdef USE_I2C
#if defined(NAZE)
    if (hardwareRevision != NAZE32_SP) {
        i2cInit(I2C_DEVICE);
    } else {
        if (!doesConfigurationUsePort(SERIAL_PORT_USART3)) {
            i2cInit(I2C_DEVICE);
        }
    }
#elif defined(I2C_DEVICE_SHARES_UART3)
    if (!doesConfigurationUsePort(SERIAL_PORT_USART3)) {
        i2cInit(I2C_DEVICE);
    }
#else
    i2cInit(I2C_DEVICE);
#endif
#endif

#ifdef USE_ADC
    drv_adc_config_t adc_params;

    adc_params.enableVBat = feature(FEATURE_VBAT);
    adc_params.enableRSSI = feature(FEATURE_RSSI_ADC);
    adc_params.enableCurrentMeter = feature(FEATURE_CURRENT_METER);
    adc_params.enableExternal1 = false;
#ifdef OLIMEXINO
    adc_params.enableExternal1 = true;
#endif
#ifdef NAZE
    // optional ADC5 input on rev.5 hardware
    adc_params.enableExternal1 = (hardwareRevision >= NAZE32_REV5);
#endif

    adcInit(&adc_params);
#endif

    /* Extra 500ms delay prior to initialising hardware if board is cold-booting */
#if defined(GPS) || defined(MAG)
    if (!isMPUSoftReset()) {
        addBootlogEvent2(BOOT_EVENT_EXTRA_BOOT_DELAY, BOOT_EVENT_FLAGS_NONE);

        LED1_ON;
        LED0_OFF;

        for (int i = 0; i < 5; i++) {
            LED1_TOGGLE;
            LED0_TOGGLE;
            delay(100);
        }

        LED0_OFF;
        LED1_OFF;
    }
#endif

    initBoardAlignment(&masterConfig.boardAlignment);

<<<<<<< HEAD
#ifdef CMS
    cmsInit();
#endif

#ifdef USE_DISPLAY
    if (feature(FEATURE_DISPLAY)) {
        displayInit(&masterConfig.rxConfig);
=======
#ifdef DASHBOARD
    if (feature(FEATURE_DASHBOARD)) {
        dashboardInit(&masterConfig.rxConfig);
>>>>>>> deb704a2
    }
#endif

#ifdef OSD
    if (feature(FEATURE_OSD)) {
        osdInit();
    }
#endif

#ifdef GPS
    if (feature(FEATURE_GPS)) {
        gpsPreInit(&masterConfig.gpsConfig);
    }
#endif

    if (!sensorsAutodetect(&masterConfig.sensorAlignmentConfig,
            masterConfig.acc_hardware,
            masterConfig.mag_hardware,
            masterConfig.baro_hardware,
            currentProfile->mag_declination,
            masterConfig.looptime,
            masterConfig.gyro_lpf,
            masterConfig.gyroSync,
            masterConfig.gyroSyncDenominator)) {

        // if gyro was not detected due to whatever reason, we give up now.
        failureMode(FAILURE_MISSING_ACC);
    }

    addBootlogEvent2(BOOT_EVENT_SENSOR_INIT_DONE, BOOT_EVENT_FLAGS_NONE);
    systemState |= SYSTEM_STATE_SENSORS_READY;

    flashLedsAndBeep();

    imuInit();

    mspSerialInit(mspFcInit());

#if defined(USE_MSP_DISPLAYPORT) && defined(CMS)
    cmsDisplayPortRegister(displayPortMspInit());
#endif

#ifdef USE_CLI
    cliInit(&masterConfig.serialConfig);
#endif

    failsafeInit(&masterConfig.rxConfig, masterConfig.flight3DConfig.deadband3d_throttle);

    rxInit(&masterConfig.rxConfig, currentProfile->modeActivationConditions);

#ifdef GPS
    if (feature(FEATURE_GPS)) {
        gpsInit(
            &masterConfig.serialConfig,
            &masterConfig.gpsConfig
        );

        addBootlogEvent2(BOOT_EVENT_GPS_INIT_DONE, BOOT_EVENT_FLAGS_NONE);
    }
#endif

#ifdef NAV
    navigationInit(
        &masterConfig.navConfig,
        &currentProfile->pidProfile,
        &currentProfile->rcControlsConfig,
        &masterConfig.rxConfig,
        &masterConfig.flight3DConfig,
        &masterConfig.motorConfig
    );
#endif

#ifdef LED_STRIP
    ledStripInit(masterConfig.ledConfigs, masterConfig.colors, masterConfig.modeColors, &masterConfig.specialColors);

    if (feature(FEATURE_LED_STRIP)) {
        ledStripEnable();
        addBootlogEvent2(BOOT_EVENT_LEDSTRIP_INIT_DONE, BOOT_EVENT_FLAGS_NONE);
    }
#endif

#ifdef TELEMETRY
    if (feature(FEATURE_TELEMETRY)) {
        telemetryInit();
        addBootlogEvent2(BOOT_EVENT_TELEMETRY_INIT_DONE, BOOT_EVENT_FLAGS_NONE);
    }
#endif

#ifdef USE_FLASHFS
#ifdef NAZE
    if (hardwareRevision == NAZE32_REV5) {
        m25p16_init(IOTAG_NONE);
    }
#elif defined(USE_FLASH_M25P16)
    m25p16_init(IOTAG_NONE);
#endif

    flashfsInit();
#endif

#ifdef USE_SDCARD
    bool sdcardUseDMA = false;

    sdcardInsertionDetectInit();

#ifdef SDCARD_DMA_CHANNEL_TX

#if defined(LED_STRIP) && defined(WS2811_DMA_CHANNEL)
    // Ensure the SPI Tx DMA doesn't overlap with the led strip
#ifdef STM32F4
    sdcardUseDMA = !feature(FEATURE_LED_STRIP) || SDCARD_DMA_CHANNEL_TX != WS2811_DMA_STREAM;
#else
    sdcardUseDMA = !feature(FEATURE_LED_STRIP) || SDCARD_DMA_CHANNEL_TX != WS2811_DMA_CHANNEL;
#endif
#else
    sdcardUseDMA = true;
#endif

#endif

    sdcard_init(sdcardUseDMA);

    afatfs_init();
#endif

#ifdef BLACKBOX
    initBlackbox();
#endif

    gyroSetCalibrationCycles(CALIBRATING_GYRO_CYCLES);
#ifdef BARO
    baroSetCalibrationCycles(CALIBRATING_BARO_CYCLES);
#endif

    // start all timers
    // TODO - not implemented yet
    timerStart();

    ENABLE_STATE(SMALL_ANGLE);
    DISABLE_ARMING_FLAG(PREVENT_ARMING);

    // Now that everything has powered up the voltage and cell count be determined.

    if (feature(FEATURE_VBAT | FEATURE_CURRENT_METER))
        batteryInit(&masterConfig.batteryConfig);

#ifdef CJMCU
    LED2_ON;
#endif

#ifdef USE_PMW_SERVO_DRIVER
    pwmDriverInitialize();
#endif

    // Latch active features AGAIN since some may be modified by init().
    latchActiveFeatures();
    motorControlEnable = true;

    fcTasksInit();

    addBootlogEvent2(BOOT_EVENT_SYSTEM_READY, BOOT_EVENT_FLAGS_NONE);
    systemState |= SYSTEM_STATE_READY;
}<|MERGE_RESOLUTION|>--- conflicted
+++ resolved
@@ -448,19 +448,13 @@
 
     initBoardAlignment(&masterConfig.boardAlignment);
 
-<<<<<<< HEAD
 #ifdef CMS
     cmsInit();
 #endif
 
-#ifdef USE_DISPLAY
-    if (feature(FEATURE_DISPLAY)) {
-        displayInit(&masterConfig.rxConfig);
-=======
 #ifdef DASHBOARD
     if (feature(FEATURE_DASHBOARD)) {
         dashboardInit(&masterConfig.rxConfig);
->>>>>>> deb704a2
     }
 #endif
 
