--- conflicted
+++ resolved
@@ -75,12 +75,8 @@
 static void mpu6500AccInit(void);
 static bool mpu6500AccRead(int16_t *accData);
 static void mpu6500GyroInit(void);
-<<<<<<< HEAD
-static void mpu6500GyroRead(int16_t *gyroADC);
-static void checkMPU6500Interrupt(bool *gyroIsUpdated);
-=======
 static bool mpu6500GyroRead(int16_t *gyroADC);
->>>>>>> c6f5b98a
+static bool checkMPU6500Interrupt(bool *gyroIsUpdated);
 
 extern uint16_t acc_1G;
 
@@ -247,7 +243,8 @@
     gyroADC[X] = (int16_t)((buf[0] << 8) | buf[1]);
     gyroADC[Y] = (int16_t)((buf[2] << 8) | buf[3]);
     gyroADC[Z] = (int16_t)((buf[4] << 8) | buf[5]);
-<<<<<<< HEAD
+
+    return true;
 }
 
 void checkMPU6500Interrupt(bool *gyroIsUpdated) {
@@ -258,8 +255,4 @@
 	delayMicroseconds(5);
 
 	(mpuIntStatus) ? (*gyroIsUpdated= true) : (*gyroIsUpdated= false);
-=======
-
-    return true;
->>>>>>> c6f5b98a
 }