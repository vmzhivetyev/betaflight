--- conflicted
+++ resolved
@@ -87,11 +87,7 @@
 # used for turning on features like VCP and SDCARD
 FEATURES        =
 
-<<<<<<< HEAD
 OFFICIAL_TARGETS  = ALIENFLIGHTF3 ALIENFLIGHTF4 ANYFCF7 BETAFLIGHTF3 BLUEJAYF4 CC3D FURYF4 NAZE REVO SIRINFPV SPARKY SPRACINGF3 SPRACINGF3EVO SPRACINGF3NEO SPRACINGF3MINI STM32F3DISCOVERY SPRACINGF4EVO
-=======
-OFFICIAL_TARGETS  = ALIENFLIGHTF3 ALIENFLIGHTF4 ANYFCF7 BETAFLIGHTF3 BLUEJAYF4 CC3D FURYF4 NAZE REVO SIRINFPV SPARKY SPRACINGF3 SPRACINGF3EVO SPRACINGF3NEO SPRACINGF4EVO STM32F3DISCOVERY
->>>>>>> e84cbe5f
 ALT_TARGETS       = $(sort $(filter-out target, $(basename $(notdir $(wildcard $(ROOT)/src/main/target/*/*.mk)))))
 OPBL_TARGETS      = $(filter %_OPBL, $(ALT_TARGETS))
 
