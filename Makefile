--- conflicted
+++ resolved
@@ -682,10 +682,7 @@
             drivers/bus_i2c_soft.c \
             drivers/bus_spi.c \
             drivers/bus_spi_config.c \
-<<<<<<< HEAD
             drivers/bus_spi_pinconfig.c \
-=======
->>>>>>> cca6d1ad
             drivers/bus_spi_soft.c \
             drivers/buttons.c \
             drivers/display.c \
@@ -907,10 +904,7 @@
 SIZE_OPTIMISED_SRC := $(SIZE_OPTIMISED_SRC) \
             drivers/bus_i2c_config.c \
             drivers/bus_spi_config.c \
-<<<<<<< HEAD
             drivers/bus_spi_pinconfig.c \
-=======
->>>>>>> cca6d1ad
             drivers/serial_escserial.c \
             drivers/serial_pinconfig.c \
             drivers/serial_uart_init.c \
@@ -1041,10 +1035,7 @@
             drivers/bus_i2c_config.c \
             drivers/bus_spi.c \
             drivers/bus_spi_config.c \
-<<<<<<< HEAD
             drivers/bus_spi_pinconfig.c \
-=======
->>>>>>> cca6d1ad
             drivers/dma.c \
             drivers/pwm_output.c \
             drivers/timer.c \
